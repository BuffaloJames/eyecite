--- conflicted
+++ resolved
@@ -12,15 +12,11 @@
 - moves is parallel citation to full case citation 
 
 Fixes:
-<<<<<<< HEAD
 - Fixes run on extra regex captures by capping at semicolons
-
-=======
 - Prefer the other full citation on overlap with nominative reporter 
   citations #237
 - Update `maybe_balance_style_tags` to account for party names and intro words
   inside the style tag #231
->>>>>>> 3746397e
 
 ## Current
 
