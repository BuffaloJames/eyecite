import hashlib
import json
import re

from lxml import etree


def strip_punct(text: str) -> str:
    """Strips punctuation from a given string
    Adapted from nltk Penn Treebank tokenizer

    :param str: The raw string
    :return: The stripped string
    """
    # starting quotes
    text = re.sub(r"^[\"\']", r"", text)
    text = re.sub(r"(``)", r"", text)
    text = re.sub(r'([ (\[{<])"', r"", text)

    # punctuation
    text = re.sub(r"\.\.\.", r"", text)
    text = re.sub(r"[,;:@#$%&]", r"", text)
    text = re.sub(r'([^\.])(\.)([\]\)}>"\']*)\s*$', r"\1", text)
    text = re.sub(r"[?!]", r"", text)

    text = re.sub(r"([^'])' ", r"", text)

    # parens, brackets, etc.
    text = re.sub(r"[\]\[\(\)\{\}\<\>]", r"", text)
    text = re.sub(r"--", r"", text)

    # ending quotes
    text = re.sub(r'"', "", text)
    text = re.sub(r"(\S)(\'\'?)", r"\1", text)

    return text.strip()


def is_balanced_html(text: str) -> bool:
    """Return False if text contains un-balanced HTML, otherwise True."""
    # fast check for strings without angle brackets
    if not ("<" in text or ">" in text):
        return True

    # lxml will throw an error while parsing if the string is unbalanced
    try:
        etree.fromstring(f"<div>{text}</div>")
        return True
    except etree.XMLSyntaxError:
        return False


def wrap_html_tags(text: str, before: str, after: str):
    """Wrap any html tags in text with before and after strings."""
    return re.sub(r"(<[^>]+>)", rf"{before}\1{after}", text)


def hyperscan_match(regexes, text):
    """Run regexes on text using hyperscan, for debugging."""
    # import here so the dependency is optional
    import hyperscan  # pylint: disable=import-outside-toplevel

    flags = [hyperscan.HS_FLAG_SOM_LEFTMOST] * len(regexes)
    regexes = [regex.encode("utf8") for regex in regexes]
    hyperscan_db = hyperscan.Database()
    hyperscan_db.compile(expressions=regexes, flags=flags)
    matches = []

    def on_match(index, start, end, flags, context):
        matches.append((index, start, end, flags, context))

    hyperscan_db.scan(text.encode("utf8"), on_match)

    return matches


def dump_citations(citations, text, context_chars=30):
    """Dump citations extracted from text, for debugging. Example:
    >>> text = "blah. Foo v. Bar, 1 U.S. 1, 2 (1999). blah"
    >>> dump_citations(get_citations(text), text)
    blah. Foo v. Bar, 1 U.S. 1, 2 (1999). blah
      * FullCaseCitation
      * reporter_found='U.S.'
      * pin_cite='2'
      * groups={'volume': '1', 'reporter': 'U.S.', 'page': '1'}
      * ...
    """
    out = []
    green_fmt = "\x1B[32m"
    blue_fmt = "\x1B[94m"
    bold_fmt = "\x1B[1m"
    end_fmt = "\x1B[0m"
    for citation in citations:
        start, end = citation.span()
        context_before = text[max(0, start - context_chars) : start]
        context_before = context_before.split("\n")[-1].lstrip()
        matched_text = text[start:end]
        context_after = text[end : end + context_chars]
        context_after = context_after.split("\n")[0].rstrip()
        out.append(
            f"{green_fmt}{citation.__class__.__name__}:{end_fmt} "
            f"{context_before}"
            f"{blue_fmt}{bold_fmt}{matched_text}{end_fmt}"
            f"{context_after}"
        )
        for key, value in citation.dump().items():
            if value:
                if isinstance(value, dict):
                    out.append(f"  * {key}")
                    for sub_key, sub_value in value.items():
                        out.append(f"    * {sub_key}={repr(sub_value)}")
                else:
                    out.append(f"  * {key}={repr(value)}")
    return "\n".join(out)


def hash_sha256(dictionary: dict) -> int:
    """Hash dictionaries in a deterministic way.

    :param dictionary: The dictionary to hash
    :return: An integer hash
    """

    # Convert the dictionary to a JSON string
    # default needed because of dates
    json_str: str = json.dumps(dictionary, sort_keys=True, default=str)

    # Convert the JSON string to bytes
    json_bytes: bytes = json_str.encode("utf-8")

    # Calculate the hash of the bytes, convert to an int, and return
    return int.from_bytes(hashlib.sha256(json_bytes).digest(), byteorder="big")


<<<<<<< HEAD
def is_valid_name(name: str) -> bool:
    """Validate name isnt a regex issue

    Excludes strings like Co., numbers or lower case strs

    :param name: The name to check
    :return: True if usable, false if not
    """
    return (
        isinstance(name, str)
        and len(name) > 2
        and name[0].isupper()
        and not name.endswith(".")
        and not name.isdigit()
    )
=======
def maybe_balance_style_tags(
    start: int, end: int, plain_text: str
) -> tuple[int, int, str]:
    """Try to include style tags at the edge of the span marked as invalid

    In some HTML sources the citations are styled with tags like <i> or <em>
    When the citation is found in a stripped-of-tags text, the span may
    leave out the opening or closing tag. When this happens and we try to
    annotate the HTML, it will render invalid HTML. This happens mostly with
    IdCitation, ReferenceCitation, etc.

    This function will try to find opening or closing tags inmediately
    preceding or following the citation span. If it finds them, it will
    return the new start, end and span. If not, it will return the old ones

    :param start: the original start of the span
    :param end: the origina end of the span
    :param plain_text: the text to annotate
    :return: a tuple (new start, new end, new span text)
    """
    span_text = plain_text[start:end]
    style_tags = ["i", "em", "b"]
    tolerance = 5  # tolerate at most this amount of whitespace

    for tag in style_tags:
        opening_tag = f"<{tag}>"
        closing_tag = f"</{tag}>"
        has_opening = opening_tag in span_text
        has_closing = closing_tag in span_text
        if has_opening and not has_closing:
            # look for closing tag after the end
            extended_end = max(
                end + len(closing_tag) + tolerance, len(plain_text)
            )
            if end_match := re.search(
                rf"{span_text}\s*{closing_tag}",
                plain_text[start:extended_end],
                flags=re.MULTILINE,
            ):
                end = start + end_match.end()

        if not has_opening and has_closing:
            # look for opening tag before the start
            extended_start = min(start - len(opening_tag) - tolerance, 0)
            if start_match := re.search(
                rf"{opening_tag}\s*{span_text}",
                plain_text[extended_start:end],
                flags=re.MULTILINE,
            ):
                start = extended_start + start_match.start()

    return start, end, plain_text[start:end]
>>>>>>> c89661f0
<|MERGE_RESOLUTION|>--- conflicted
+++ resolved
@@ -132,7 +132,6 @@
     return int.from_bytes(hashlib.sha256(json_bytes).digest(), byteorder="big")
 
 
-<<<<<<< HEAD
 def is_valid_name(name: str) -> bool:
     """Validate name isnt a regex issue
 
@@ -148,7 +147,8 @@
         and not name.endswith(".")
         and not name.isdigit()
     )
-=======
+
+
 def maybe_balance_style_tags(
     start: int, end: int, plain_text: str
 ) -> tuple[int, int, str]:
@@ -200,5 +200,4 @@
             ):
                 start = extended_start + start_match.start()
 
-    return start, end, plain_text[start:end]
->>>>>>> c89661f0
+    return start, end, plain_text[start:end]