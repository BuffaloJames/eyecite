import re
from bisect import bisect_left, bisect_right
from typing import Callable, Iterable, List, Optional, Type, Union, cast

from eyecite.helpers import (
    disambiguate_reporters,
    extract_pin_cite,
    filter_citations,
    joke_cite,
    match_on_tokens,
)
from eyecite.models import (
    CaseReferenceToken,
    CitationBase,
    CitationToken,
    Document,
    FullCaseCitation,
    FullCitation,
    FullJournalCitation,
    FullLawCitation,
    IdCitation,
    IdToken,
    ReferenceCitation,
    ResourceCitation,
    SectionToken,
    ShortCaseCitation,
    SupraCitation,
    SupraToken,
    Tokens,
    UnknownCitation,
)
from eyecite.regexes import SHORT_CITE_ANTECEDENT_REGEX, SUPRA_ANTECEDENT_REGEX
from eyecite.tokenizers import Tokenizer, default_tokenizer
from eyecite.utils import is_valid_name


def get_citations(
    plain_text: str = "",
    remove_ambiguous: bool = False,
    tokenizer: Tokenizer = default_tokenizer,
    markup_text: str = "",
    clean_steps: Optional[Iterable[Union[str, Callable[[str], str]]]] = None,
) -> List[CitationBase]:
    """This is eyecite's main workhorse function. Given a string of text
    (e.g., a judicial opinion or other legal doc), return a list of
    `eyecite.models.CitationBase` objects representing the citations found
    in the doc.

    Args:
        plain_text: The text to parse. You may wish to use the
            `eyecite.clean.clean_text` function to pre-process your text
            before passing it here.
        remove_ambiguous: Whether to remove citations that might refer to more
            than one reporter and can't be narrowed down by date.
        tokenizer: An instance of a Tokenizer object. See `eyecite.tokenizers`
            for information about available tokenizers. Uses the
            `eyecite.tokenizers.AhocorasickTokenizer` by default.
        markup_text: if the source text has markup (XML or HTML mostly), pass
            it to extract ReferenceCitations that may be detectable via
            markup style tags
        clean_steps: Cleanup steps and methods

    Returns:
        A list of `eyecite.models.CitationBase` objects
    """
    if plain_text == "eyecite":
        return joke_cite

    document = Document(
        plain_text=plain_text,
        markup_text=markup_text,
        clean_steps=clean_steps,
    )
    document.tokenize(tokenizer=tokenizer)
    citations: list[CitationBase] = []
    for i, token in document.citation_tokens:
        citation: CitationBase
        token_type = type(token)

        # CASE 1: Token is a CitationToken (i.e., a reporter, a law journal,
        # or a law).
        # In this case, first try extracting it as a standard, full citation,
        # and if that fails try extracting it as a short form citation.
        if token_type is CitationToken:
            citation_token = cast(CitationToken, token)
            if citation_token.short:
                citation = _extract_shortform_citation(document.words, i)
            else:
<<<<<<< HEAD
                citation = _extract_full_citation(document.words, i)
                if citations and isinstance(citation, FullCitation):
                    citation.is_parallel_citation(citations[-1])
=======
                citation = _extract_full_citation(words, i)
                if (
                    citations
                    and isinstance(citation, FullCaseCitation)
                    and isinstance(citations[-1], FullCaseCitation)
                ):
                    pre = cast(FullCaseCitation, citations[-1])  # type: ignore
                    citation.is_parallel_citation(pre)
>>>>>>> ba84b132

            # Check for reference citations that follow a full citation
            # Using the plaintiff or defendant
            references = extract_reference_citations(citation, document)
            citations.extend(references)

        # CASE 2: Token is an "Id." or "Ibid." reference.
        # In this case, the citation should simply be to the item cited
        # immediately prior, but for safety we will leave that resolution up
        # to the user.
        elif token_type is IdToken:
            citation = _extract_id_citation(document.words, i)

        # CASE 3: Token is a "supra" reference.
        # In this case, we're not sure yet what the citation's antecedent is.
        # It could be any of the previous citations above. Thus, like an Id.
        # citation, for safety we won't resolve this reference yet.
        elif token_type is SupraToken:
            citation = _extract_supra_citation(document.words, i)

        # CASE 4: Token is a section marker.
        # In this case, it's likely that this is a reference to a citation,
        # but we're not sure what it is if it doesn't match any of the above.
        # So we record this marker in order to keep an accurate list of the
        # possible antecedents for id citations.
        elif token_type is SectionToken:
            citation = UnknownCitation(cast(SectionToken, token), i)

        # CASE 5: The token is not a citation.
        else:
            continue

        citations.append(citation)

    citations = filter_citations(citations)

    # Remove citations with multiple reporter candidates where we couldn't
    # guess correct reporter
    if remove_ambiguous:
        citations = disambiguate_reporters(citations)

    # Returns a list of citations ordered in the sequence that they appear in
    # the doc. The ordering of this list is important for reconstructing
    # the references of the ShortCaseCitation, SupraCitation, and
    # IdCitation and ReferenceCitation objects.
    return citations


def extract_reference_citations(
    citation: ResourceCitation, document: Document
) -> List[ReferenceCitation]:
    """Extract reference citations that follow a full citation

    :param citation: the full case citation found
    :param document: document object to parse

    :return: Reference citations
    """
    if len(document.plain_text) <= citation.span()[-1]:
        return []
    if not isinstance(citation, FullCaseCitation):
        return []

    reference_citations = extract_pincited_reference_citations(
        citation, document.plain_text
    )

    if document.markup_text:
        reference_citations.extend(
            find_reference_citations_from_markup(
                document,
                [citation],
            )
        )

    return reference_citations


def extract_pincited_reference_citations(
    citation: FullCaseCitation, plain_text: str
) -> List[ReferenceCitation]:
    """Extract reference citations with the name-pincite pattern

    :param citation: the full case citation found
    :param plain_text: the text
    :return: a list of ReferenceCitations
    """
    regexes = [
        rf"(?P<{key}>{re.escape(value)})"
        for key in ReferenceCitation.name_fields
        if (value := getattr(citation.metadata, key, None))
        and is_valid_name(value)
    ]
    if not regexes:
        return []
    pin_cite_re = (
        rf"\b(?:{'|'.join(regexes)})\s+at(\s¶)?\s+(?P<pin_cite>\d{{1,5}})\b"
    )
    reference_citations = []
    remaining_text = plain_text[citation.span()[-1] :]
    offset = citation.span()[-1]
    for match in re.compile(pin_cite_re).finditer(remaining_text):
        start, end = match.span()
        matched_text = match.group(0)
        reference = ReferenceCitation(
            token=CaseReferenceToken(
                data=matched_text, start=start + offset, end=end + offset
            ),
            span_start=start + offset,
            span_end=end + offset,
            full_span_start=start + offset,
            full_span_end=end + offset,
            index=0,
            metadata=match.groupdict(),
        )
        reference_citations.append(reference)

    return reference_citations


def _extract_full_citation(
    words: Tokens,
    index: int,
) -> FullCitation:
    """Given a list of words and the index of a citation, return
    a FullCitation object."""

    # Our cite was matched by one or more regexes, which could have come from
    # one or more of the sources in reporters_db (e.g. reporters, laws,
    # journals). Get the set of all sources that matched, preferring exact
    # matches to variations:
    token = cast(CitationToken, words[index])
    cite_sources = set(
        e.reporter.source
        for e in (token.exact_editions or token.variation_editions)
    )

    # get citation_class based on cite_sources
    citation_class: Type[ResourceCitation]
    if "reporters" in cite_sources:
        citation_class = FullCaseCitation
    elif "laws" in cite_sources:
        citation_class = FullLawCitation
    elif "journals" in cite_sources:
        citation_class = FullJournalCitation
    else:
        raise ValueError(f"Unknown cite_sources value {cite_sources}")

    # make citation
    citation = citation_class(
        token,
        index,
        exact_editions=token.exact_editions,
        variation_editions=token.variation_editions,
    )
    citation.add_metadata(words)

    return citation


def _extract_shortform_citation(
    words: Tokens,
    index: int,
) -> ShortCaseCitation:
    """Given a list of words and the index of a citation, construct and return
    a ShortCaseCitation object.

    Shortform 1: Adarand, 515 U.S., at 241
    Shortform 2: 515 U.S., at 241
    Shortform 3: Adarand at 241, 515 U.S.
    """
    # get antecedent word
    antecedent_guess = None
    m = match_on_tokens(
        words,
        index - 1,
        SHORT_CITE_ANTECEDENT_REGEX,
        strings_only=True,
        forward=False,
    )

    if m:
        ante_start, ante_end = m.span()
        antecedent_length = ante_end - ante_start
        antecedent_guess = m["antecedent"].strip()
    else:
        antecedent_length = 0

    # Get pin_cite
    cite_token = cast(CitationToken, words[index])
    pin_cite, span_end, parenthetical = extract_pin_cite(
        words, index, prefix=cite_token.groups["page"]
    )
    span_end = span_end if span_end else 0

    # make ShortCaseCitation
    citation = ShortCaseCitation(
        cite_token,
        index,
        exact_editions=cite_token.exact_editions,
        variation_editions=cite_token.variation_editions,
        span_end=span_end,
        full_span_start=cite_token.start - antecedent_length,
        full_span_end=max([span_end, cite_token.end]),
        metadata={
            "antecedent_guess": antecedent_guess,
            "pin_cite": pin_cite,
            "parenthetical": parenthetical,
        },
    )

    # add metadata
    citation.guess_edition()
    citation.guess_court()
    return citation


def _extract_supra_citation(
    words: Tokens,
    index: int,
) -> SupraCitation:
    """Given a list of words and the index of a supra token, look before
    and after to see if this is a supra citation. If found, construct
    and return a SupraCitation object.

    Supra 1: Adarand, supra, at 240
    Supra 2: Adarand, 515 supra, at 240
    Supra 3: Adarand, supra, somethingelse
    Supra 4: Adrand, supra. somethingelse
    """
    pin_cite, span_end, parenthetical = extract_pin_cite(words, index)
    antecedent_guess = None
    volume = None
    m = match_on_tokens(
        words,
        index - 1,
        SUPRA_ANTECEDENT_REGEX,
        strings_only=True,
        forward=False,
    )
    if m:
        antecedent_guess = m["antecedent"]
        volume = m["volume"]
        antecedent_length = m.span()[1] - m.span()[0]
    else:
        antecedent_length = 0

    supra_token = cast(SupraToken, words[index])
    # Return SupraCitation
    return SupraCitation(
        supra_token,
        index,
        full_span_start=supra_token.start - antecedent_length,
        full_span_end=span_end or supra_token.end,
        span_end=span_end,
        metadata={
            "antecedent_guess": antecedent_guess,
            "pin_cite": pin_cite,
            "parenthetical": parenthetical,
            "volume": volume,
        },
    )


def _extract_id_citation(
    words: Tokens,
    index: int,
) -> IdCitation:
    """Given a list of words and the index of an id token, gather the
    immediately succeeding tokens to construct and return an IdCitation
    object.
    """
    pin_cite, span_end, parenthetical = extract_pin_cite(words, index)
    return IdCitation(
        cast(IdToken, words[index]),
        index,
        span_end=span_end,
        metadata={
            "pin_cite": pin_cite,
            "parenthetical": parenthetical,
        },
    )


def find_reference_citations_from_markup(
    document: Document,
    citations: list,
) -> list[ReferenceCitation]:
    """Use HTML/XML style tags and parties names to find ReferenceCitations

    We will use SpanUpdaters to go back and forth between `markup_text` and
    `plain_text` spaces. The ReferenceCitations found will be in the same
    (plain_text) space as the citations got from `find.get_citations`

    Depending on the input FullCaseCitations, the References may be repeated
    so it's important to apply `eyecite.helpers.filter_citations` once

    Creating the SpanUpdaters for each full citation will be too slow,
    re-use them if possible

    :param document: Document object we are parsing
    :param citations: list of citations found over plain text. The full cites
        will be used to access parties names metadata

    :return: a list of ReferenceCitations
    """
    references = []
    tags = "|".join(["em", "i"])

    for citation in citations:
        if not isinstance(citation, FullCaseCitation):
            continue

        regexes = []
        for key in ReferenceCitation.name_fields:
            if not (value := getattr(citation.metadata, key, None)):
                continue
            if not is_valid_name(value):
                continue
            value = re.sub(r"\s+", re.escape(" "), re.escape(value.strip()))
            regexes.append(
                r"(?P<{}>{})".format(key, value.replace(" ", r"\s+"))
            )
        if not regexes:
            continue

        # Include punctuation and spaces surrounding the party name, in order
        # to be contiguous to the style tags.
        # See related test for real data example where this happens
        # It may also be important to include those characters to preserve
        # valid HTML when annotating HTML (ex: `html_with_citations`). See
        # `utils.maybe_balance_style tags` for reference; it has some tolerance
        # which may be enough for these citations
        regex = rf"<(?:{tags})>\s*({'|'.join(regexes)})[:;.,\s]*</(?:{tags})>"

        if (
            not document.plain_to_markup
            or not document.markup_to_plain
            or not document.markup_text
        ):
            # ensure we have markup text
            return []
        start_in_markup = document.plain_to_markup.update(
            citation.span()[0], bisect_right
        )
        for match in re.finditer(
            regex, document.markup_text[start_in_markup:]
        ):
            full_start_in_plain = document.markup_to_plain.update(
                start_in_markup + match.start(), bisect_left
            )
            full_end_in_plain = document.markup_to_plain.update(
                start_in_markup + match.end(), bisect_right
            )

            # the first group [match.group(0)] is the whole match,
            # with whitespace and punctuation. the second group, match.group(1)
            # is the only capturing and named group
            start_in_plain = document.markup_to_plain.update(
                start_in_markup + match.start(1), bisect_left
            )
            end_in_plain = document.markup_to_plain.update(
                start_in_markup + match.end(1), bisect_right
            )
            reference = ReferenceCitation(
                token=CaseReferenceToken(
                    data=document.plain_text[start_in_plain:end_in_plain],
                    start=start_in_plain,
                    end=end_in_plain,
                ),
                span_start=start_in_plain,
                span_end=end_in_plain,
                full_span_start=full_start_in_plain,
                full_span_end=full_end_in_plain,
                index=0,
                metadata=match.groupdict(),
            )
            references.append(reference)

    return references<|MERGE_RESOLUTION|>--- conflicted
+++ resolved
@@ -86,12 +86,7 @@
             if citation_token.short:
                 citation = _extract_shortform_citation(document.words, i)
             else:
-<<<<<<< HEAD
                 citation = _extract_full_citation(document.words, i)
-                if citations and isinstance(citation, FullCitation):
-                    citation.is_parallel_citation(citations[-1])
-=======
-                citation = _extract_full_citation(words, i)
                 if (
                     citations
                     and isinstance(citation, FullCaseCitation)
@@ -99,7 +94,6 @@
                 ):
                     pre = cast(FullCaseCitation, citations[-1])  # type: ignore
                     citation.is_parallel_citation(pre)
->>>>>>> ba84b132
 
             # Check for reference citations that follow a full citation
             # Using the plaintiff or defendant
