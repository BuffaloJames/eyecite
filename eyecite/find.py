--- conflicted
+++ resolved
@@ -31,11 +31,8 @@
 )
 from eyecite.regexes import SHORT_CITE_ANTECEDENT_REGEX, SUPRA_ANTECEDENT_REGEX
 from eyecite.tokenizers import Tokenizer, default_tokenizer
-<<<<<<< HEAD
 from eyecite.utils import is_valid_name
-=======
 from eyecite.utils import DISALLOWED_NAMES
->>>>>>> 32ee7566
 
 
 def get_citations(
@@ -146,8 +143,6 @@
     if not isinstance(citation, FullCaseCitation):
         return []
 
-<<<<<<< HEAD
-=======
     def is_valid_name(name: str) -> bool:
         """Validate name isnt a regex issue
 
@@ -165,7 +160,6 @@
             and name.lower() not in DISALLOWED_NAMES
         )
 
->>>>>>> 32ee7566
     regexes = [
         rf"(?P<{key}>{re.escape(value)})"
         for key in ReferenceCitation.name_fields
