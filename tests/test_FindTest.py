--- conflicted
+++ resolved
@@ -900,6 +900,7 @@
                 extracted.full_span(), (start_idx, len(sentence)), error_msg
             )
 
+
     def test_reference_extraction(self):
         """Can we extract a reference citation using resolved metadata?"""
         texts = [
@@ -915,18 +916,21 @@
         ]
         for plain_text in texts:
             citations = get_citations(plain_text)
-<<<<<<< HEAD
-            citations[0].metadata.resolved_case_name = "State v. Wingler"
-            references = extract_reference_citations(citations[0], plain_text)
-            final_citations = filter_citations(citations + references)
-            self.assertEqual(
-                len(final_citations), 2, "There should only be 2 citations"
-            )
-            self.assertEqual(
-                len(references),
-                1,
-                "Only a reference citation should had been picked up",
-            )
+            found_cite = citations[0]
+            if isinstance(found_cite, FullCitation):
+                found_cite.metadata.resolved_case_name = "State v. Wingler"
+                references = extract_reference_citations(
+                    found_cite, plain_text
+                )
+                final_citations = filter_citations(citations + references)
+                self.assertEqual(
+                    len(final_citations), 2, "There should only be 2 citations"
+                )
+                self.assertEqual(
+                    len(references),
+                    1,
+                    "Only a reference citation should had been picked up",
+                )
 
     def test_reference_extraction_from_markup(self):
         """Can we extract references from markup text?"""
@@ -960,20 +964,3 @@
             [ref.matched_text().strip(",.") for ref in filtered_references],
             ["Bae", "Halper", "Bae", "Bae", "Halper"],
         )
-=======
-            found_cite = citations[0]
-            if isinstance(found_cite, FullCitation):
-                found_cite.metadata.resolved_case_name = "State v. Wingler"
-                references = extract_reference_citations(
-                    found_cite, plain_text
-                )
-                final_citations = filter_citations(citations + references)
-                self.assertEqual(
-                    len(final_citations), 2, "There should only be 2 citations"
-                )
-                self.assertEqual(
-                    len(references),
-                    1,
-                    "Only a reference citation should had been picked up",
-                )
->>>>>>> 32ee7566
