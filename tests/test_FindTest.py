import os
from copy import copy
from datetime import datetime
from unittest import TestCase
from unittest.mock import patch

from eyecite import get_citations
from eyecite.find import extract_reference_citations
from eyecite.helpers import filter_citations

# by default tests use a cache for speed
# call tests with `EYECITE_CACHE_DIR= python ...` to disable cache
from eyecite.models import (
    Document,
    FullCaseCitation,
    ReferenceCitation,
    ResourceCitation,
)
from eyecite.test_factories import (
    case_citation,
    id_citation,
    journal_citation,
    law_citation,
    reference_citation,
    supra_citation,
    unknown_citation,
)
from eyecite.tokenizers import (
    EDITIONS_LOOKUP,
    EXTRACTORS,
    AhocorasickTokenizer,
    HyperscanTokenizer,
    Tokenizer,
)

cache_dir = os.environ.get("EYECITE_CACHE_DIR", ".test_cache") or None
tested_tokenizers = [
    Tokenizer(),
    AhocorasickTokenizer(),
    HyperscanTokenizer(cache_dir=cache_dir),
]


class FindTest(TestCase):
    maxDiff = None

    def run_test_pairs(self, test_pairs, message, tokenizers=None):
        def get_comparison_attrs(cite):
            # Remove pin_cite start and end from metadata for this test
            cite.metadata.pin_cite_span_start = None
            cite.metadata.pin_cite_span_end = None
            out = {
                "groups": cite.groups,
                "metadata": cite.metadata,
            }
            if isinstance(cite, ResourceCitation):
                out["year"] = cite.year
                out["corrected_reporter"] = cite.corrected_reporter()
            return out

        if tokenizers is None:
            tokenizers = tested_tokenizers
        for q, expected_cites, *kwargs in test_pairs:
            kwargs = kwargs[0] if kwargs else {}
            clean_steps = kwargs.get("clean_steps", [])
            for tokenizer in tokenizers:
                with self.subTest(
                    message, tokenizer=type(tokenizer).__name__, q=q
                ):
                    if "html" in clean_steps:
                        kwargs["markup_text"] = q
                    else:
                        kwargs["plain_text"] = q

                    cites_found = get_citations(tokenizer=tokenizer, **kwargs)
                    self.assertEqual(
                        [type(i) for i in cites_found],
                        [type(i) for i in expected_cites],
                        f"Extracted cite count doesn't match for {repr(q)}",
                    )
                    for a, b in zip(cites_found, expected_cites):
                        found_attrs = get_comparison_attrs(a)
                        expected_attrs = get_comparison_attrs(b)
                        self.assertEqual(
                            found_attrs,
                            expected_attrs,
                            f"Extracted cite attrs don't match for {repr(q)}",
                        )

    def test_find_citations(self):
        """Can we find and make citation objects from strings?"""
        # fmt: off
        test_pairs = (
            # Basic test
            ('1 U.S. 1',
             [case_citation()]),
            # Basic test with a line break
            ('1 U.S.\n1',
             [case_citation()],
             {'clean_steps': ['all_whitespace']}),
            # Basic test with a line break within a reporter
            ('1 U.\nS. 1',
             [case_citation(reporter_found='U. S.')],
             {'clean_steps': ['all_whitespace']}),
            # Basic test of non-case name before citation (should not be found)
            ('lissner test 1 U.S. 1',
             [case_citation()]),
            # Test with plaintiff and defendant
            ('Lissner v. Test 1 U.S. 1',
             [case_citation(metadata={'plaintiff': 'Lissner',
                                      'defendant': 'Test'})]),
            # Test with plaintiff, defendant and year
            ('Lissner v. Test 1 U.S. 1 (1982)',
             [case_citation(metadata={'plaintiff': 'Lissner',
                                      'defendant': 'Test'},
                            year=1982)]),
            # Don't choke on misformatted year
            ('Lissner v. Test 1 U.S. 1 (198⁴)',
             [case_citation(metadata={'plaintiff': 'Lissner',
                                      'defendant': 'Test'})]),
            # Test with different reporter than all of above.
            ('bob Lissner v. Test 1 F.2d 1 (1982)',
             [case_citation(reporter='F.2d', year=1982,
                            metadata={'plaintiff': 'Lissner',
                                      'defendant': 'Test'})]),
            # Test with comma after defendant's name
            ('Lissner v. Test, 1 U.S. 1 (1982)',
             [case_citation(metadata={'plaintiff': 'Lissner',
                                      'defendant': 'Test'},
                            year=1982)]),
            # can we handle variations with parenthesis
            ('1 So.2d at 1',
             [case_citation(volume="1", reporter="So.2d", page="1", short=True,
              metadata={'pin_cite': '1'})]),
            # Test with court and extra information
            ('bob Lissner v. Test 1 U.S. 12, 347-348 (4th Cir. 1982)',
             [case_citation(page='12', year=1982,
                            metadata={'plaintiff': 'Lissner',
                                      'defendant': 'Test',
                                      'court': 'ca4',
                                      'pin_cite': '347-348'})]),
            # Test with court string without space
            ('bob Lissner v. Test 1 U.S. 12, 347-348 (Pa.Super. 1982)',
             [case_citation(page='12', year=1982,
                            metadata={'plaintiff': 'Lissner',
                                      'defendant': 'Test',
                                      'court': 'pasuperct',
                                      'pin_cite': '347-348'})]),
            # Test with court string exact match
            ('Commonwealth v. Muniz, 164 A.3d 1189 (Pa. 2017)',
             [case_citation(page='1189', reporter='A.3d', volume='164', year=2017,
                            metadata={'plaintiff': 'Commonwealth',
                                      'defendant': 'Muniz',
                                      'court': 'pa'})]),
            # Parallel cite with parenthetical
            ('Bob Lissner v. Test 1 U.S. 12, 347-348, 1 S. Ct. 2, 358 (4th Cir. 1982) (overruling foo)',
             [case_citation(page='12', year=1982,
                            metadata={'plaintiff': 'Bob Lissner',
                                      'defendant': 'Test',
                                      'court': 'ca4',
                                      'pin_cite': '347-348',
                                      'extra': "1 S. Ct. 2, 358",
                                      'parenthetical': 'overruling foo'}),
              case_citation(page='2', reporter='S. Ct.', year=1982,
                            metadata={'plaintiff': 'Bob Lissner',
                                      'defendant': 'Test',
                                      'court': 'ca4',
                                      'pin_cite': '358',
                                      'parenthetical': 'overruling foo'}),
              ]),
            # Test full citation with nested parenthetical
            ('Lissner v. Test 1 U.S. 1 (1982) (discussing abc (Holmes, J., concurring))',
             [case_citation(metadata={'plaintiff': 'Lissner',
                                      'defendant': 'Test',
                                      'parenthetical': 'discussing abc (Holmes, J., concurring)'},
                            year=1982)]),
            # Test full citation with parenthetical and subsequent unrelated parenthetical
            ('Lissner v. Test 1 U.S. 1 (1982) (discussing abc); blah (something).',
             [case_citation(metadata={'plaintiff': 'Lissner',
                                      'defendant': 'Test',
                                      'parenthetical': 'discussing abc'},
                            year=1982)]),
            # Test with text before and after and a variant reporter
            ('asfd 22 U. S. 332 (1975) asdf',
             [case_citation(page='332', volume='22',
                            reporter_found='U. S.', year=1975)]),
            # Test with finding reporter when it's a second edition
            ('asdf 22 A.2d 332 asdf',
             [case_citation(page='332', reporter='A.2d', volume='22')]),
            # Test if reporter in string will find proper citation string
            ('A.2d 332 11 A.2d 333',
             [case_citation(page='333', reporter='A.2d', volume='11')]),
            # Test finding a variant second edition reporter
            ('asdf 22 A. 2d 332 asdf',
             [case_citation(page='332', reporter='A.2d', volume='22',
                            reporter_found='A. 2d')]),
            # Test finding a variant of an edition resolvable by variant alone.
            ('171 Wn.2d 1016',
             [case_citation(page='1016', reporter='Wash. 2d', volume='171',
                            reporter_found='Wn.2d')]),
            # Test finding two citations where one of them has abutting
            # punctuation.
            ('2 U.S. 3, 4-5 (3 Atl. 33)',
             [case_citation(page='3', volume='2', metadata={'pin_cite': '4-5'}),
              case_citation(page='33', reporter="A.", volume='3',
                            reporter_found="Atl.")]),
            # Test with the page number as a Roman numeral
            ('12 Neb. App. lxiv (2004)',
             [case_citation(page='lxiv', reporter='Neb. Ct. App.',
                            volume='12',
                            reporter_found='Neb. App.', year=2004)]),
            # Test with page range with a weird suffix
            ('559 N.W.2d 826|N.D.',
             [case_citation(page='826', reporter='N.W.2d', volume='559')]),
            # Test with malformed page number
            ('1 U.S. f24601', []),
            # Test with page number that is indicated as missing
            ('1 U.S. ___',
             [case_citation(volume='1', reporter='U.S.', page=None)]),
            # Test with page number that is indicated as missing, followed by
            # a comma (cf. eyecite#137)
            ('1 U. S. ___,',
             [case_citation(volume='1', reporter_found='U. S.', page=None)]),
            # Test with the 'digit-REPORTER-digit' corner-case formatting
            ('2007-NMCERT-008',
             [case_citation(source_text='2007-NMCERT-008', page='008',
                            reporter='NMCERT', volume='2007')]),
            ('2006-Ohio-2095',
             [case_citation(source_text='2006-Ohio-2095', page='2095',
                            reporter='Ohio', volume='2006')]),
            ('2017 IL App (4th) 160407',
             [case_citation(page='160407', reporter='IL App (4th)',
                            volume='2017')]),
            ('2017 IL App (1st) 143684-B',
             [case_citation(page='143684-B', reporter='IL App (1st)',
                            volume='2017')]),
            # Test first kind of short form citation (meaningless antecedent)
            ('before Foo 1 U. S., at 2',
             [case_citation(page='2', reporter_found='U. S.', short=True,
                            metadata={'antecedent_guess': 'Foo'})]),
            # Test second kind of short form citation (meaningful antecedent)
            ('before Foo, 1 U. S., at 2',
             [case_citation(page='2', reporter='U.S.',
                            reporter_found='U. S.', short=True,
                            metadata={'antecedent_guess': 'Foo'})]),
            # Test short form citation with preceding ASCII quotation
            ('before Foo,” 1 U. S., at 2',
             [case_citation(page='2', reporter_found='U. S.',
                            short=True)]),
            # Test short form citation when case name looks like a reporter
            ('before Johnson, 1 U. S., at 2',
             [case_citation(page='2', reporter_found='U. S.', short=True,
                            metadata={'antecedent_guess': 'Johnson'})]),
            # Test short form citation with no comma after reporter
            ('before Foo, 1 U. S. at 2',
             [case_citation(page='2', reporter='U.S.',
                            reporter_found='U. S.', short=True,
                            metadata={'antecedent_guess': 'Foo'})]),
            # Test short form citation at end of document (issue #1171)
            ('before Foo, 1 U. S. end', []),
            # Test supra citation across line break
            ('before Foo, supra,\nat 2',
             [supra_citation("supra,",
                             metadata={'pin_cite': 'at 2',
                                       'antecedent_guess': 'Foo'})],
             {'clean_steps': ['all_whitespace']}),
            # Test short form citation with a page range
            ('before Foo, 1 U. S., at 20-25',
             [case_citation(page='20', reporter_found='U. S.', short=True,
                            metadata={'pin_cite': '20-25',
                                      'antecedent_guess': 'Foo'})]),
            # Test short form citation with a page range with weird suffix
            ('before Foo, 1 U. S., at 20-25\\& n. 4',
             [case_citation(page='20', reporter_found='U. S.', short=True,
                            metadata={'pin_cite': '20-25',
                                      'antecedent_guess': 'Foo'})]),
            # Test short form citation with a parenthetical
            ('before Foo, 1 U. S., at 2 (overruling xyz)',
             [case_citation(page='2', reporter='U.S.',
                            reporter_found='U. S.', short=True,
                            metadata={'antecedent_guess': 'Foo',
                                      'parenthetical': 'overruling xyz'}
                            )]),
            # Test short form citation with no space before parenthetical
            ('before Foo, 1 U. S., at 2(overruling xyz)',
             [case_citation(page='2', reporter='U.S.',
                            reporter_found='U. S.', short=True,
                            metadata={'antecedent_guess': 'Foo',
                                      'parenthetical': 'overruling xyz'}
                            )]),
            # Test short form citation with nested parentheticals
            ('before Foo, 1 U. S., at 2 (discussing xyz (Holmes, J., concurring))',
             [case_citation(page='2', reporter='U.S.',
                            reporter_found='U. S.', short=True,
                            metadata={'antecedent_guess': 'Foo',
                                      'parenthetical': 'discussing xyz (Holmes, J., concurring)'}
                            )]),
            # Test that short form citation doesn't treat year as parenthetical
            ('before Foo, 1 U. S., at 2 (2016)',
             [case_citation(page='2', reporter='U.S.',
                            reporter_found='U. S.', short=True,
                            metadata={'antecedent_guess': 'Foo'}
                            )]),
            # Test short form citation with page range and parenthetical
            ('before Foo, 1 U. S., at 20-25 (overruling xyz)',
             [case_citation(page='20', reporter='U.S.',
                            reporter_found='U. S.', short=True,
                            metadata={'antecedent_guess': 'Foo',
                                      'pin_cite': '20-25',
                                      'parenthetical': 'overruling xyz'}
                            )]),
            # Test short form citation with subsequent unrelated parenthetical
            ('Foo, 1 U. S., at 4 (discussing abc). Some other nonsense (clarifying nonsense)',
             [case_citation(page='4', reporter='U.S.',
                            reporter_found='U. S.', short=True,
                            metadata={'antecedent_guess': 'Foo',
                                      'parenthetical': 'discussing abc'}
                            )]
             ),
            # Test short form citation generated from non-standard regex for full cite
            ('1 Mich. at 1',
             [case_citation(reporter='Mich.', short=True)]),
            # Test parenthetical matching with multiple citations
            ('1 U. S., at 2. Foo v. Bar 3 U. S. 4 (2010) (overruling xyz).',
             [case_citation(page='2', reporter='U.S.',
                            reporter_found='U. S.',
                            short=True, volume='1',
                            metadata={'pin_cite': '2'}),
              case_citation(page='4', reporter='U.S.',
                            reporter_found='U. S.', short=False,
                            year=2010, volume='3',
                            metadata={'parenthetical': 'overruling xyz',
                                      'plaintiff': 'Foo', 'defendant': 'Bar'})
              ]),
            # Test with multiple citations and parentheticals
            ('1 U. S., at 2 (criticizing xyz). Foo v. Bar 3 U. S. 4 (2010) (overruling xyz).',
             [case_citation(page='2', reporter='U.S.',
                            reporter_found='U. S.',
                            short=True, volume='1',
                            metadata={'pin_cite': '2',
                                      'parenthetical': 'criticizing xyz'}),
              case_citation(page='4', reporter='U.S.',
                            reporter_found='U. S.', short=False,
                            year=2010, volume='3',
                            metadata={'parenthetical': 'overruling xyz',
                                      'plaintiff': 'Foo', 'defendant': 'Bar'})
              ]),
            # Test first kind of supra citation (standard kind)
            ('before asdf, supra, at 2',
             [supra_citation("supra,",
                             metadata={'pin_cite': 'at 2',
                                       'antecedent_guess': 'asdf'})]),
            # Test second kind of supra citation (with volume)
            ('before asdf, 123 supra, at 2',
             [supra_citation("supra,",
                             metadata={'pin_cite': 'at 2',
                                       'volume': '123',
                                       'antecedent_guess': 'asdf'})]),
            # Test third kind of supra citation (sans page)
            ('before Asdf, supra, foo bar',
             [supra_citation("supra,",
                             metadata={'antecedent_guess': 'Asdf'})]),
            # Test third kind of supra citation (with period)
            ('before Asdf, supra. foo bar',
             [supra_citation("supra,",
                             metadata={'antecedent_guess': 'Asdf'})]),
            # Test supra citation at end of document (issue #1171)
            ('before asdf, supra end',
             [supra_citation("supra,",
                             metadata={'antecedent_guess': 'asdf'})]),
            # Supra with parenthetical
            ('Foo, supra (overruling ...) (ignore this)',
             [supra_citation("supra",
                             metadata={'antecedent_guess': 'Foo',
                                       'parenthetical': 'overruling ...'})]),
            ('Foo, supra, at 2 (overruling ...)',
             [supra_citation("supra",
                             metadata={'antecedent_guess': 'Foo',
                                       'pin_cite': 'at 2',
                                       'parenthetical': 'overruling ...'})]),
            # Test Ibid. citation
            ('Foo v. Bar 1 U.S. 12. asdf. Ibid. foo bar lorem ipsum.',
             [case_citation(page='12',
                            metadata={'plaintiff': 'Foo',
                                      'defendant': 'Bar'}),
              id_citation('Ibid.')]),
            # Test italicized Ibid. citation
            ('<p>before asdf. <i>Ibid.</i></p> <p>foo bar lorem</p>',
             [id_citation('Ibid.')],
             {'clean_steps': ['html', 'inline_whitespace']}),
            # Test Id. citation
            ('Foo v. Bar 1 U.S. 12, 347-348. asdf. Id., at 123. foo bar',
             [case_citation(page='12',
                            metadata={'plaintiff': 'Foo',
                                      'defendant': 'Bar',
                                      'pin_cite': '347-348'}),
              id_citation('Id.,',
                          metadata={'pin_cite': 'at 123'})]),
            # Test Id. citation across line break
            ('Foo v. Bar 1 U.S. 12, 347-348. asdf. Id.,\nat 123. foo bar',
             [case_citation(page='12',
                            metadata={'plaintiff': 'Foo',
                                      'defendant': 'Bar',
                                      'pin_cite': '347-348'}),
              id_citation('Id.,', metadata={'pin_cite': 'at 123'})],
             {'clean_steps': ['all_whitespace']}),
            # Test italicized Id. citation
            ('<p>before asdf. <i>Id.,</i> at 123.</p> <p>foo bar</p>',
             [id_citation('Id.,', metadata={'pin_cite': 'at 123'})],
             {'clean_steps': ['html', 'inline_whitespace']}),
            # Test italicized Id. citation with another HTML tag in the way
            ('<p>before asdf. <i>Id.,</i> at <b>123.</b></p> <p>foo bar</p>',
             [id_citation('Id.,', metadata={'pin_cite': 'at 123'})],
             {'clean_steps': ['html', 'inline_whitespace']}),
            # Test weirder Id. citations (#1344)
            ('Foo v. Bar 1 U.S. 12, 347-348. asdf. Id. ¶ 34. foo bar',
             [case_citation(page='12',
                            metadata={'plaintiff': 'Foo',
                                      'defendant': 'Bar',
                                      'pin_cite': '347-348'}),
              id_citation('Id.', metadata={'pin_cite': '¶ 34'})]),
            ('Foo v. Bar 1 U.S. 12, 347-348. asdf. Id. at 62-63, 67-68. f b',
             [case_citation(page='12',
                            metadata={'plaintiff': 'Foo',
                                      'defendant': 'Bar',
                                      'pin_cite': '347-348'}),
              id_citation('Id.', metadata={'pin_cite': 'at 62-63, 67-68'})]),
            ('Foo v. Bar 1 U.S. 12, 347-348. asdf. Id., at *10. foo bar',
             [case_citation(page='12',
                            metadata={'plaintiff': 'Foo',
                                      'defendant': 'Bar',
                                      'pin_cite': '347-348'}),
              id_citation('Id.,', metadata={'pin_cite': 'at *10'})]),
            ('Foo v. Bar 1 U.S. 12, 347-348. asdf. Id. at 7-9, ¶¶ 38-53. f b',
             [case_citation(page='12',
                            metadata={'plaintiff': 'Foo',
                                      'defendant': 'Bar',
                                      'pin_cite': '347-348'}),
              id_citation('Id.', metadata={'pin_cite': 'at 7-9, ¶¶ 38-53'})]),
            ('Foo v. Bar 1 U.S. 12, 347-348. asdf. Id. at pp. 45, 64. foo bar',
             [case_citation(page='12',
                            metadata={'plaintiff': 'Foo',
                                      'defendant': 'Bar',
                                      'pin_cite': '347-348'}),
              id_citation('Id.', metadata={'pin_cite': 'at pp. 45, 64'})]),
            # Cleanup parentheses and square brackets
            (' (Newbold v Arvidson, 105 Idaho 663, 672 P2d 231 [1983]); and something else (Newbold, 105 Idaho at 667, 672 P2d at 235).',
             [case_citation(volume='105', reporter='Idaho', page='663',
                            metadata={'plaintiff': 'Newbold',
                                      'defendant': 'Arvidson',
                                      'extra': '672 P2d 231',
                                      'year': '1983'}),
              case_citation(volume='672', reporter='P2d', page='231',
                            metadata={'plaintiff': 'Newbold',
                                      'defendant': 'Arvidson',
                                      'year': '1983'}),
              case_citation(volume='105', reporter='Idaho', page='667',
                            short=True,
                            metadata={'antecedent_guess': 'Newbold', 'pin_cite': '667'}),
              case_citation(volume='672', reporter='P2d', page='235',
                            short=True,
                            metadata={'antecedent_guess': "Newbold",  'pin_cite': '235'})
              ]),
            # Square brackets around year
            ('Rogers v Rogers (63 NY2d 582 [1984])',
             [case_citation(volume='63', reporter='NY2d', page='582',
                            metadata={'plaintiff': 'Rogers',
                                      'defendant': 'Rogers',
                                      'year': '1984'})]
             ),
            # test citation always breaks at ; even at year
            ('(1963); Reece v. State of Washington, 310 F.2d 139 (1962)',
             [case_citation(volume='310', reporter='F.2d', page='139',
                            metadata={'plaintiff': 'Reece',
                                      'defendant': 'State of Washington',
                                      'year': '1962'})]
             ),
            # As seen in /107252/miranda-v-arizona/
            ('(Mo.); Bean v. State, — Nev. —, 398 P. 2d 251; ',
             [case_citation(volume='398', reporter='P. 2d', page='251',
                            metadata={'plaintiff': 'Bean',
                                      'defendant': 'State'})]
             ),
            # https://www.courtlistener.com/opinion/4439963/mark-a-twilegar/
            # Common em-dash format
            ('Hurst v. Florida, — U.S. —, 136 S.Ct. 616, 193 L.Ed.2d 504 (2016)',
             [case_citation(volume='136', reporter='S.Ct.', page='616',
                            metadata={'plaintiff': 'Hurst',
                                      'defendant': 'Florida',
                                      'year': '2016',
                                      'court': 'scotus',
                                      'extra': '193 L.Ed.2d 504'
                                      }),
              case_citation(volume='193', reporter='L.Ed.2d', page='504',
                            metadata={'plaintiff': 'Hurst',
                                      'defendant': 'Florida',
                                      'year': '2016',
                                      })
              ]
             ),
            # https://www.courtlistener.com/opinion/9502461/balderas
            # Single underscore placeholder
            ('In Viking River Cruises v. Moriana (2022) _ U.S. _ [213 L.Ed.2d 179, 200-201] (Viking River)',
             [case_citation(volume='213', reporter='L.Ed.2d', page='179',
                            metadata={'plaintiff': 'Viking River Cruises',
                                      'defendant': 'Moriana',
                                      'year': '2022',
                                      'pin_cite': '200-201',
                                      })
              ]
             ),
            # Two underscore placeholder
            # https://www.courtlistener.com/opinion/5290606/williams
            ('decision in Epic Systems Corporation v. Lewis (2018) __ U.S. __ [138 S.Ct. 1612] (Epic Systems)',
             [case_citation(volume='138', reporter='S.Ct.', page='1612',
                            metadata={'plaintiff': 'Epic Systems Corporation',
                                      'defendant': 'Lewis',
                                      'year': '2018',
                                      'court': 'scotus',
                                      })
              ]
             ),
            # https://www.courtlistener.com/opinion/9780755/touchard
            # test complicated multiple citations with placeholders
            ('speech.” Houston Cmty. Coll. Sys. v. Wilson, ---- U.S. ----, '
             '142 S. Ct. 1253, 1259, ---- L. Ed. 2d ---- (2022) (emphasis added) '
             '(quoting Nieves v. Bartlett, ---- U.S. ----, 139 S. Ct. 1715, '
             '1722, 204 L. Ed. 2d 1 (2019);',
             [case_citation(volume='142', reporter='S. Ct.', page='1253',
                            metadata={'plaintiff': 'Sys.',
                                      'defendant': 'Wilson',
                                      'year': '2022',
                                      'pin_cite': '1259',
                                      'court': 'scotus',
                                      'extra': '---- L. Ed. 2d ----',
                                      'parenthetical': 'emphasis added',
                                      }),
              case_citation(volume='139', reporter='S. Ct.', page='1715',
                            metadata={'plaintiff': 'Nieves',
                                      'defendant': 'Bartlett',
                                      'year': '2019',
                                      'extra': '204 L. Ed. 2d 1',
                                      'court': 'scotus',
                                      'pin_cite': '1722',
                                      }),
              case_citation(volume='204', reporter='L. Ed. 2d', page='1',
                            metadata={'plaintiff': 'Nieves',
                                      'defendant': 'Bartlett',
                                      'year': '2019',
                                      })
              ]
             ),
            # test lower case sentence
            ('curiams. Spano v. People of State of New York, 360 U.S. 315',
             [case_citation(volume='360', reporter='U.S.', page='315',
                            metadata={'plaintiff': 'Spano',
                                      'defendant': 'People of State of New York'})]
             ),
            # Test capitalized word
            ('Per Curiams. Spano v. People of State of New York, 360 U.S. 315',
             [case_citation(volume='360', reporter='U.S.', page='315',
                            metadata={'plaintiff': 'Spano',
                                      'defendant': 'People of State of New York'})]
             ),
            # Square brackets around year and court
            ('Mavrovich v Vanderpool, 427 F Supp 2d 1084 [D Kan 2006]',
             [case_citation(volume='427', reporter='F Supp 2d', page='1084',
                            metadata={'plaintiff': 'Mavrovich',
                                      'defendant': 'Vanderpool',
                                      'court': 'ksd',
                                      'year': '2006'})]),
            # Parentheses not square brackets
            ('Mavrovich v Vanderpool, 427 F Supp 2d 1084 (D Kan 2006)',
             [case_citation(volume='427', reporter='F Supp 2d', page='1084',
                            metadata={'plaintiff': 'Mavrovich',
                                      'defendant': 'Vanderpool',
                                      'court': 'ksd',
                                      'year': '2006'})]),
            ('Foo v. Bar 1 U.S. 12, 347-348. asdf. id. 119:12-14. foo bar',
             [case_citation(page='12',
                            metadata={'plaintiff': 'Foo',
                                      'defendant': 'Bar',
                                      'pin_cite': '347-348'}),
              id_citation('id.', metadata={'pin_cite': '119:12-14'})]),
            # Test Id. citation without page number
            ('Foo v. Bar 1 U.S. 12, 347-348. asdf. Id. No page number.',
             [case_citation(page='12',
                            metadata={'plaintiff': 'Foo',
                                      'defendant': 'Bar',
                                      'pin_cite': '347-348'}),
              id_citation('Id.')]),
            # Id. with parenthetical
            ('Id. (overruling ...) (ignore this)',
             [id_citation("Id.", metadata={'parenthetical': 'overruling ...'})]),
            ('Id. at 2 (overruling ...)',
             [id_citation("Id.",
                          metadata={'pin_cite': 'at 2',
                                    'parenthetical': 'overruling ...'})]),
            # Test unknown citation
            ('lorem ipsum see §99 of the U.S. code.',
             [unknown_citation('§99')]),
            # Test address that's not a citation (#1338)
            ('lorem 111 S.W. 12th St.',
             [],),
            ('lorem 111 N. W. 12th St.',
             [],),
            # Test filtering overlapping citations - this finds four citations
            # but should filter down to three
            ("Miles v. Smith 1 Ga. 1; asdfasdf asd Something v. Else, 1 Miles 3; 1 Miles at 10",
             [case_citation(page='1',
                            volume="1",
                            reporter="Ga.",
                            metadata={'plaintiff': 'Miles',
                                      'defendant': 'Smith'}),
              case_citation(page='3',
                            volume="1",
                            reporter="Miles",
                            metadata={'plaintiff': 'Something',
                                      'defendant': 'Else'}
                            ),
              case_citation(volume="1", page='10', reporter='Miles',
                            short=True,
                            metadata={'pin_cite': '10'})]),
            ('General Casualty cites as compelling Amick v. Liberty Mut. Ins. Co., 455 A.2d 793 (R.I. 1983). In that case ... Stats, do. See Amick at 795',
             [case_citation(page='793',
                            volume="455",
                            reporter="A.2d",
                            year=1983,
                            metadata={'plaintiff': 'Amick',
                                      'defendant': 'Liberty Mut. Ins. Co.',
                                      'court': 'ri'
                                      }),
              reference_citation('Amick at 795', metadata={'plaintiff': 'Amick', 'pin_cite': '795'})]),
            # Test reference citation
            ('Foo v. Bar 1 U.S. 12, 347-348. something something, In Foo at 62 we see that',
             [case_citation(page='12',
                            metadata={'plaintiff': 'Foo',
                                      'defendant': 'Bar',
                                      'pin_cite': '347-348'}),
              reference_citation('Foo at 62', metadata={'plaintiff': 'Foo', 'pin_cite': '62'})]),
            ('Foo v. United States 1 U.S. 12, 347-348. something something ... the United States at 1776 we see that and Foo at 62',
             [case_citation(page='12',
                            metadata={'plaintiff': 'Foo',
                                      'defendant': 'United States',
                                      'pin_cite': '347-348'}),
              reference_citation('Foo at 62', metadata={'plaintiff': 'Foo', 'pin_cite': '62'})]),
            # Test that reference citation must occur after full case citation
            ('In Foo at 62 we see that, Foo v. Bar 1 U.S. 12, 347-348. something something,',
             [case_citation(page='12',
                            metadata={'plaintiff': 'Foo',
                                      'defendant': 'Bar',
                                      'pin_cite': '347-348'})]),
            # Test reference against defendant name
            ('In re Foo 1 Mass. 12, 347-348. something something, in Foo at 62 we see that, ',
             [case_citation(page='12', reporter="Mass.", volume="1",
                            metadata={'defendant': 'Foo', 'pin_cite': '347-348'}),
              reference_citation('Foo at 62',
                                 metadata={'defendant': 'Foo',
                                           "pin_cite": "62"})]),
            # Test reference citation that contains at
            ('In re Foo 1 Mass. 12, 347-348. something something, in at we see that',
             [case_citation(page='12', reporter="Mass.", volume="1",
                            metadata={'defendant': 'Foo', 'pin_cite': '347-348'})]),
            # Test U.S. as plaintiff with reference citations
            ('U.S. v. Boch Oldsmobile, Inc., 909 F.2d 657, 660 (1st Cir.1990); Piper Aircraft, 454 U.S. at 241',
             [case_citation(page='657', reporter="F.2d", volume="909",
                            metadata={'plaintiff': 'U.S.', 'defendant': 'Boch Oldsmobile, Inc.', 'pin_cite': '660'}),
              case_citation(volume="454", page='241', reporter_found='U.S.', short=True,
                            metadata={'antecedent_guess': 'Piper Aircraft', 'court': "scotus", 'pin_cite': "241"})]),
            # Test reference citation after an id citation
            ('we said in Morton v. Mancari, 417 U. S. 535, 552 (1974) “Literally every piece ....”. “asisovereign tribal entities . . . .” Id. In Mancari at 665',
             [case_citation(page='535', year=1974, volume="417",
                            reporter="U. S.",
                            metadata={'plaintiff': 'Morton', 'defendant': 'Mancari', "pin_cite": "552", "court": "scotus"}),
              id_citation('Id.,', metadata={}),
              reference_citation('Mancari',
                                 metadata={'defendant': 'Mancari', "pin_cite": "665"})]),
            # Test Conn. Super. Ct. regex variation.
            ('Failed to recognize 1993 Conn. Super. Ct. 5243-P',
             [case_citation(volume='1993', reporter='Conn. Super. Ct.',
                            page='5243-P')]),
            # Test that the tokenizer handles commas after a reporter. In the
            # past, " U. S. " would match but not " U. S., "
            ('foo 1 U.S., 1 bar',
             [case_citation()]),
            # Test reporter with custom regex
            ('blah blah Bankr. L. Rep. (CCH) P12,345. blah blah',
             [case_citation(volume=None, reporter='Bankr. L. Rep.',
                            reporter_found='Bankr. L. Rep. (CCH)', page='12,345')]),
            ('blah blah, 2009 12345 (La.App. 1 Cir. 05/10/10). blah blah',
             [case_citation(volume='2009', reporter='La.App. 1 Cir.',
                            page='12345', groups={'date_filed': '05/10/10'})]),
            # Token scanning edge case -- incomplete paren at end of input
            ('1 U.S. 1 (', [case_citation()]),
            # Token scanning edge case -- missing plaintiff name at start of input
            ('v. Bar, 1 U.S. 1', [case_citation(metadata={'antecedent_guess': 'Bar'})]),
            # Token scanning edge case -- short form start of input
            ('1 U.S., at 1', [case_citation(short=True)]),
            (', 1 U.S., at 1', [case_citation(short=True)]),
            # Token scanning edge case -- supra at start of input
            ('supra.', [supra_citation("supra.")]),
            (', supra.', [supra_citation("supra.")]),
            ('123 supra.', [supra_citation("supra.", metadata={'volume': "123"})]),
            # Token scanning edge case -- Id. at end of input
            ('Id.', [id_citation('Id.,')]),
            ('Id. at 1.', [id_citation('Id.,', metadata={'pin_cite': 'at 1'})]),
            ('Id. foo', [id_citation('Id.,')]),
            # Reject citations that are part of larger words
            ('foo1 U.S. 1, 1. U.S. 1foo', [],),
            ("Corp. v. Nature's Farm Prods., No. 99 Civ. 9404 (SHS), 2000 U.S. Dist. LEXIS 12335 (S.D.N.Y. Aug. 25, 2000)",
             [case_citation(
                 volume='2000',
                 reporter='U.S. Dist. LEXIS',
                 page='12335',
                 year=2000,
                 metadata={'plaintiff': "Corp.", 'defendant': "Nature's Farm Prods., No. 99 Civ. 9404 (SHS)"})
              ],),
            # Long pin cite -- make sure no catastrophic backtracking in regex
            ('1 U.S. 1, 2277, 2278, 2279, 2280, 2281, 2282, 2283, 2284, 2286, 2287, 2288, 2289, 2290, 2291',
             [case_citation(metadata={'pin_cite': '2277, 2278, 2279, 2280, 2281, 2282, 2283, 2284, 2286, 2287, 2288, 2289, 2290, 2291'})]),
            ('Commonwealth v. Muniz, 164 A.3d 1189 (Pa. 2017)', [
                case_citation(volume='164', reporter='A.3d', year=2017,
                              page='1189',
                              metadata={'plaintiff': 'Commonwealth', 'defendant': 'Muniz',
                                        'court': 'pa'})]),
            ('Foo v. Bar,  1 F.Supp. 1 (SC 1967)', [case_citation(volume='1', reporter='F.Supp.', year=1967, page='1', metadata={'plaintiff': 'Foo', 'defendant': 'Bar', 'court': 'sc'})]),
            ('trial court’s ruling. (See In re K.F. (2009) 1 U.S. 1 ', [
                case_citation(
                 year=2009, metadata={'defendant': 'K.F.', "year": "2009"})]
             ),
            # extract no page citations
            ("\n 576 U.S. ___, 13",
             [case_citation(volume='576', reporter='U.S.', page=None, metadata={'pin_cite': '13', "court": 'scotus'})],
             {"clean_steps": ["all_whitespace"]},
             ),
            # test handling zero width whitespace
            ("Shady Grove Farms \u200bv Goldsmith Seeds 1 U.S. 1",
             [case_citation(metadata={'defendant': 'Goldsmith Seeds', "plaintiff": 'Shady Grove Farms'})],
             {"clean_steps": ["all_whitespace"]},
             ),
            # Test unprintable characters # /recap-documents/429621284"
            ("Shady Grove Farms v Goldsmith Seeds 1 U.S. 1  \x08*\x07\x07\u038bþİ\u038b\u202cڋ\u202a-\x14V\u202c\u202c",
             [case_citation(metadata={'defendant': 'Goldsmith Seeds', "plaintiff": 'Shady Grove Farms'})],
             {"clean_steps": ["all_whitespace"]},
             ),
            ('(See In re K.F. (2009) 1 U.S. 1, 4 [92 Cal.Rptr.3d 784]; Yield Dynamics, Inc. v. TEA Systems Corp. (2007) 154 Cal.App.4th 547, 558 [66 Cal.Rptr.3d 1].)”', [
                case_citation(
                    year=2009,
                    metadata={'defendant': 'K.F.', "year": "2009", 'pin_cite': '4'}
                ),
                case_citation(
                    year=2009, volume='92', reporter='Cal.Rptr.3d', page='784',
                    metadata={'defendant': 'K.F.', "year": "2009"}
                ),
                case_citation(
                    year=2007, volume='154', reporter='Cal.App.4th', page='547',
                    metadata={'plaintiff': 'Yield Dynamics, Inc.', 'defendant': 'TEA Systems Corp.', "year": "2007", "pin_cite": "558"}
                ),
                case_citation(
                    year=2007, volume='66', reporter='Cal.Rptr.3d', page='1',
                    metadata={'plaintiff': 'Yield Dynamics, Inc.', 'defendant': 'TEA Systems Corp.', "year": "2007"}
                ),
            ]),
            # ignore bad reference matching in plain text
            ("In Foo v. Bar 1 U.S. 1, ... yadda yadda yadda the case of Foo v. Bar, supra, was affirmed", [
                case_citation(metadata={'plaintiff': 'Foo', "defendant": "Bar",
                                        "court": "scotus"}),
                supra_citation("supra.", metadata={'antecedent_guess': "Bar"})
            ]),
            # Dont make second foo a reference citation
            ('<p>In <i>Foo</i> v. <i>Bar,</i> 1 U.S. 1, ... yadda yadda yadda the case of <i>Foo</i> v. <i>Bar, supra</i><i>,</i> was affirmed.</p>',
             [
                case_citation(metadata={'plaintiff': 'Foo', "defendant": "Bar", "court": "scotus"}),
                supra_citation("supra.", metadata={'antecedent_guess': "Bar"})
             ], {'clean_steps': ['html', 'inline_whitespace']}),
            ("""<em>Grant </em>v. <em>Esquire, Inc. </em>(S.D.N.Y. 1973) 367 F.Supp. 876, 879.) ...
             <em>Grant </em>v. <em>Esquire, Inc., supra, </em>316 F.Supp. at 884.)</p>
             <p id="b883-5">III. </p> """,
             [
                 case_citation(page='876', reporter='F.Supp.', volume='367',
                               metadata={'plaintiff': 'Grant', "defendant": "Esquire, Inc.", "pin_cite": "879"}),
                 case_citation(volume="316", reporter="F.Supp.", page="884", short=True,
                               metadata={'antecedent_guess': "Esquire, Inc., supra", "pin_cite": "884"}),
             ], {'clean_steps': ['html', 'inline_whitespace']}),
<<<<<<< HEAD
            ("""However, as we explained in Kaiser Foundation, supra, 13 Cal.App.5th at 1146""",
             [
                 case_citation(page='1146', reporter='Cal.App.5th', volume='13',
                               short=True,
                               metadata={"pin_cite": "1146",
                                         "antecedent_guess": "Kaiser Foundation"}),
              ]),

=======
            # properly not remove An from the start of the final word
            ("Angelopoulos v. Keystone Orthopedic Specialists, S.C., Wachn, LCC, 2015 WL 2375225",
             [case_citation(volume="2015", reporter="WL", page="2375225",
                            metadata={"plaintiff": "Angelopoulos", "defendant": "Keystone Orthopedic Specialists, S.C., Wachn, LCC"})]
             )
>>>>>>> 9dd9d7c6
        )

        # fmt: on
        self.run_test_pairs(test_pairs, "Citation extraction")

    def test_find_law_citations(self):
        """Can we find citations from laws.json?"""
        # fmt: off
        """
        see Ariz. Rev. Stat. Ann. § 36-3701 et seq. (West 2009)
        63 Stat. 687 (emphasis added)
        18 U. S. C. §§4241-4243
        Fla. Stat. § 120.68 (2007)
        """
        test_pairs = (
            # Basic test
            ('Mass. Gen. Laws ch. 1, § 2',
             [law_citation('Mass. Gen. Laws ch. 1, § 2',
                           reporter='Mass. Gen. Laws',
                           groups={'chapter': '1', 'section': '2'})]),
            ('1 Stat. 2',
             [law_citation('1 Stat. 2',
                           reporter='Stat.',
                           groups={'volume': '1', 'page': '2'})]),
            # year
            ('Fla. Stat. § 120.68 (2007)',
             [law_citation('Fla. Stat. § 120.68 (2007)',
                           reporter='Fla. Stat.', year=2007,
                           groups={'section': '120.68'})]),
            # et seq, publisher, year
            ('Ariz. Rev. Stat. Ann. § 36-3701 et seq. (West 2009)',
             [law_citation('Ariz. Rev. Stat. Ann. § 36-3701 et seq. (West 2009)',
                           reporter='Ariz. Rev. Stat. Ann.',
                           metadata={'pin_cite': 'et seq.', 'publisher': 'West'},
                           groups={'section': '36-3701'},
                           year=2009)]),
            # multiple sections
            ('Mass. Gen. Laws ch. 1, §§ 2-3',
             [law_citation('Mass. Gen. Laws ch. 1, §§ 2-3',
                           reporter='Mass. Gen. Laws',
                           groups={'chapter': '1', 'section': '2-3'})]),
            # parenthetical
            ('Kan. Stat. Ann. § 21-3516(a)(2) (repealed) (ignore this)',
             [law_citation('Kan. Stat. Ann. § 21-3516(a)(2) (repealed)',
                           reporter='Kan. Stat. Ann.',
                           metadata={'pin_cite': '(a)(2)', 'parenthetical': 'repealed'},
                           groups={'section': '21-3516'})]),
            # Supp. publisher
            ('Ohio Rev. Code Ann. § 5739.02(B)(7) (Lexis Supp. 2010)',
             [law_citation('Ohio Rev. Code Ann. § 5739.02(B)(7) (Lexis Supp. 2010)',
                           reporter='Ohio Rev. Code Ann.',
                           metadata={'pin_cite': '(B)(7)', 'publisher': 'Lexis Supp.'},
                           groups={'section': '5739.02'},
                           year=2010)]),
            # Year range
            ('Wis. Stat. § 655.002(2)(c) (2005-06)',
             [law_citation('Wis. Stat. § 655.002(2)(c) (2005-06)',
                           reporter='Wis. Stat.',
                           metadata={'pin_cite': '(2)(c)'},
                           groups={'section': '655.002'},
                           year=2005)]),
            # 'and' pin cite
            ('Ark. Code Ann. § 23-3-119(a)(2) and (d) (1987)',
             [law_citation('Ark. Code Ann. § 23-3-119(a)(2) and (d) (1987)',
                           reporter='Ark. Code Ann.',
                           metadata={'pin_cite': '(a)(2) and (d)'},
                           groups={'section': '23-3-119'},
                           year=1987)]),
            # Cite to multiple sections
            ('Mass. Gen. Laws ch. 1, §§ 2-3',
             [law_citation('Mass. Gen. Laws ch. 1, §§ 2-3',
                           reporter='Mass. Gen. Laws',
                           groups={'chapter': '1', 'section': '2-3'})]),
        )
        # fmt: on
        self.run_test_pairs(test_pairs, "Law citation extraction")

    def test_find_journal_citations(self):
        """Can we find citations from journals.json?"""
        # fmt: off
        test_pairs = (
            # Basic test
            ('1 Minn. L. Rev. 1',
             [journal_citation()]),
            # Pin cite
            ('1 Minn. L. Rev. 1, 2-3',
             [journal_citation(metadata={'pin_cite': '2-3'})]),
            # Year
            ('1 Minn. L. Rev. 1 (2007)',
             [journal_citation(year=2007)]),
            # Pin cite and year
            ('1 Minn. L. Rev. 1, 2-3 (2007)',
             [journal_citation(metadata={'pin_cite': '2-3'}, year=2007)]),
            # Pin cite and year and parenthetical
            ('1 Minn. L. Rev. 1, 2-3 (2007) (discussing ...) (ignore this)',
             [journal_citation(year=2007,
                               metadata={'pin_cite': '2-3', 'parenthetical': 'discussing ...'})]),
            # Year range
            ('77 Marq. L. Rev. 475 (1993-94)',
             [journal_citation(volume='77', reporter='Marq. L. Rev.',
                               page='475', year=1993)]),
        )
        # fmt: on
        self.run_test_pairs(test_pairs, "Journal citation extraction")

    def test_find_tc_citations(self):
        """Can we parse tax court citations properly?"""
        # fmt: off
        test_pairs = (
            # Test with atypical formatting for Tax Court Memos
            ('the 1 T.C. No. 233',
             [case_citation(page='233', reporter='T.C. No.')]),
            ('word T.C. Memo. 2019-233',
             [case_citation('T.C. Memo. 2019-233',
                            page='233', reporter='T.C. Memo.',
                            volume='2019')]),
            ('something T.C. Summary Opinion 2019-233',
             [case_citation('T.C. Summary Opinion 2019-233',
                            page='233', reporter='T.C. Summary Opinion',
                            volume='2019')]),
            ('T.C. Summary Opinion 2018-133',
             [case_citation('T.C. Summary Opinion 2018-133',
                            page='133', reporter='T.C. Summary Opinion',
                            volume='2018')]),
        )
        # fmt: on
        self.run_test_pairs(test_pairs, "Tax court citation extraction")

    def test_date_in_editions(self):
        test_pairs = [
            (EDITIONS_LOOKUP["S.E."], 1886, False),
            (EDITIONS_LOOKUP["S.E."], 1887, True),
            (EDITIONS_LOOKUP["S.E."], 1940, False),
            (EDITIONS_LOOKUP["S.E.2d"], 1940, True),
            (EDITIONS_LOOKUP["S.E.2d"], 2012, True),
            (EDITIONS_LOOKUP["T.C.M."], 1950, True),
            (EDITIONS_LOOKUP["T.C.M."], 1940, False),
            (EDITIONS_LOOKUP["T.C.M."], datetime.now().year + 1, False),
        ]
        for edition, year, expected in test_pairs:
            date_in_reporter = edition[0].includes_year(year)
            self.assertEqual(
                date_in_reporter,
                expected,
                msg=(
                    f"is_date_in_reporter({edition[0]}, {year}) != {expected}\n"
                    "It's equal to: {date_in_reporter}"
                ),
            )

    def test_citation_filtering(self):
        """Ensure citations with overlapping spans are correctly filtered

        Imagine a scenario where a bug incorrectly identifies the following
        .... at Conley v. Gibson, 355 Mass. 41, 42 (1999) ...
        this returns two reference citations Conley, Gibson and the full cite
        this shouldn't occur but if it did we would be able to filter these
        correcly
        """
        citations = [
            case_citation(
                volume="355",
                page="41",
                reporter_found="U.S.",
                short=False,
                span_start=26,
                span_end=38,
                full_span_start=8,
                full_span_end=49,
                metadata={"plaintiff": "Conley", "defendant": "Gibson"},
            ),
            reference_citation("Conley", span_start=8, span_end=14),
            reference_citation("Gibson", span_start=18, span_end=24),
        ]
        self.assertEqual(len(citations), 3)
        filtered_citations = filter_citations(citations)
        self.assertEqual(len(filtered_citations), 1)
        self.assertEqual(type(filtered_citations[0]), FullCaseCitation)

    def test_disambiguate_citations(self):
        # fmt: off
        test_pairs = [
            # 1. P.R.R --> Correct abbreviation for a reporter.
            ('1 P.R.R. 1',
             [case_citation(reporter='P.R.R.')]),
            # 2. U. S. --> A simple variant to resolve.
            ('1 U. S. 1',
             [case_citation(reporter_found='U. S.')]),
            # 3. A.2d --> Not a variant, but needs to be looked up in the
            #    EDITIONS variable.
            ('1 A.2d 1',
             [case_citation(reporter='A.2d')]),
            # 4. A. 2d --> An unambiguous variant of an edition
            ('1 A. 2d 1',
             [case_citation(reporter='A.2d', reporter_found='A. 2d')]),
            # 5. P.R. --> A variant of 'Pen. & W.', 'P.R.R.', or 'P.' that's
            #    resolvable by year
            ('1 P.R. 1 (1831)',
             # Of the three, only Pen & W. was being published this year.
             [case_citation(reporter='Pen. & W.',
                            year=1831, reporter_found='P.R.')]),
            # 5.1: W.2d --> A variant of an edition that either resolves to
            #      'Wis. 2d' or 'Wash. 2d' and is resolvable by year.
            ('1 W.2d 1 (1854)',
             # Of the two, only Wis. 2d was being published this year.
             [case_citation(reporter='Wis. 2d',
                            year=1854, reporter_found='W.2d')]),
            # 5.2: Wash. --> A non-variant that has more than one reporter for
            #      the key, but is resolvable by year
            ('1 Wash. 1 (1890)',
             [case_citation(reporter='Wash.', year=1890)]),
            # 6. Cr. --> A variant of Cranch, which is ambiguous, except with
            #    paired with this variation.
            ('1 Cra. 1',
             [case_citation(reporter='Cranch', reporter_found='Cra.',
                            metadata={'court': 'scotus'})]),
            # 7. Cranch. --> Not a variant, but could refer to either Cranch's
            #    Supreme Court cases or his DC ones. In this case, we cannot
            #    disambiguate. Years are not known, and we have no further
            #    clues. We must simply drop Cranch from the results.
            ('1 Cranch 1 1 U.S. 23',
             [case_citation(page='23')]),
            # 8. Unsolved problem. In theory, we could use parallel citations
            #    to resolve this, because Rob is getting cited next to La., but
            #    we don't currently know the proximity of citations to each
            #    other, so can't use this.
            #  - Rob. --> Either:
            #                8.1: A variant of Robards (1862-1865) or
            #                8.2: Robinson's Louisiana Reports (1841-1846) or
            #                8.3: Robinson's Virgina Reports (1842-1865)
            # ('1 Rob. 1 1 La. 1',
            # [case_citation(volume='1', reporter='Rob.', page='1'),
            #  case_citation(volume='1', reporter='La.', page='1')]),
            # 9. Johnson #1 should pass and identify the citation
            ('1 Johnson 1 (1890)',
             [case_citation(reporter='N.M. (J.)', reporter_found='Johnson',
                            year=1890,
                            )]),
            # 10. Johnson #2 should fail to disambiguate with year alone
            ('1 Johnson 1 (1806)', []),
        ]
        # fmt: on
        # all tests in this suite require disambiguation:
        test_pairs = [
            pair + ({"remove_ambiguous": True},) for pair in test_pairs
        ]
        self.run_test_pairs(test_pairs, "Disambiguation")

    def test_nominative_reporter_overlaps(self):
        """Can we parse a full citation where a name looks like a nominative
        reporter?"""
        pairs = [
            (
                "In re Cooke, 93 Wn. App. 526, 529",
                case_citation(volume="93", reporter="Wn. App.", page="526"),
            ),
            (
                "Shapiro v. Thompson, 394 U. S. 618",
                case_citation(volume="394", reporter="U. S.", page="618"),
            ),
            (
                "MacArdell v. Olcott, 82 N.E. 161",
                case_citation(volume="82", reporter="N.E.", page="161"),
            ),
            (
                "Connecticut v. Holmes, 221 A.3d 407",
                case_citation(volume="221", reporter="A.3d", page="407"),
            ),
            (
                "Kern v Taney, 11 Pa. D. & C.5th 558 [2010])",
                case_citation(
                    volume="11", reporter="Pa. D. & C.5th", page="558"
                ),
            ),
            (
                "Ellenburg v. Chase, 2004 MT 66",
                case_citation(volume="2004", reporter="MT", page="66"),
            ),
            (
                "Gilmer, 500 U.S. at 25;",
                case_citation(
                    volume="500", reporter="U. S.", page="25", short=True
                ),
            ),
            (
                "Bison Bee, 778 F. 13 App’x at 73.",
                case_citation(volume="778", reporter="F.", page="13"),
            ),
        ]
        for cite_string, cite_object in pairs:
            parsed_cite = get_citations(cite_string)[0]
            self.assertEqual(
                parsed_cite,
                cite_object,
                f"Nominative reporters getting in the way of parsing: {parsed_cite}",
            )

    def test_custom_tokenizer(self):
        extractors = []
        for e in EXTRACTORS:
            e = copy(e)
            e.regex = e.regex.replace(r"\.", r"[.,]")
            if hasattr(e, "_compiled_regex"):
                del e._compiled_regex
            extractors.append(e)
        tokenizer = Tokenizer(extractors)

        # fmt: off
        test_pairs = [
            ('1 U,S, 1',
             [case_citation(reporter_found='U,S,')]),
        ]
        # fmt: on
        self.run_test_pairs(
            test_pairs, "Custom tokenizer", tokenizers=[tokenizer]
        )

    def test_citation_fullspan(self):
        """Check that the full_span function returns the correct indices."""

        # Make sure it works with several citations in one string
        combined_example = "citation number one is Wilson v. Mar. Overseas Corp., 150 F.3d 1, 6-7 ( 1st Cir. 1998); This is different from Commonwealth v. Bauer, 604 A.2d 1098 (Pa.Super. 1992), my second example"
        extracted = get_citations(combined_example)
        # answers format is (citation_index, (full_span_start, full_span_end))
        answers = [(0, (23, 86)), (1, (111, 164))]
        for cit_idx, (start, end) in answers:
            self.assertEqual(
                extracted[cit_idx].full_span()[0],
                start,
                f"full_span start index doesn't match for {extracted[cit_idx]}",
            )
            self.assertEqual(
                extracted[cit_idx].full_span()[1],
                end,
                f"full_span end index doesn't match for {extracted[cit_idx]}",
            )

        # full_span should cover the whole string
        simple_examples = [
            "66 B.U. L. Rev. 71 (1986)",
            "5 Minn. L. Rev. 1339, 1341 (1991)",
            "42 U.S.C. § 405(r)(2) (2019)",
            "37 A.L.R.4th 972, 974 (1985)",
            "497 Fed. Appx. 274 (4th Cir. 2012)",
            "Corp. v. Nature's Farm Prods., No. 99 Civ. 9404 (SHS), 2000 U.S. Dist. LEXIS 12335 (S.D.N.Y. Aug. 25, 2000)",
            "Alderson v. Concordia Par. Corr. Facility, 848 F.3d 415 (5th Cir. 2017)",
        ]
        for example in simple_examples:
            extracted = get_citations(example)[0]
            error_msg = "Full span indices for a simple example should be (0, len(example)) "
            self.assertEqual(
                extracted.full_span(), (0, len(example)), error_msg
            )
        # Sentence and correct start_index
        stopword_examples = [
            ("See 66 B.U. L. Rev. 71 (1986)", 4),
            ("Citing 66 B.U. L. Rev. 71 (1986)", 7),
        ]
        for sentence, start_idx in stopword_examples:
            extracted = get_citations(sentence)[0]
            error_msg = "Wrong span for stopword example"
            self.assertEqual(
                extracted.full_span(), (start_idx, len(sentence)), error_msg
            )

    def test_reference_extraction_using_resolved_names(self):
        """Can we extract a reference citation using resolved metadata?"""
        texts = [
            # In this case the reference citation got with the
            # resolved_case_name is redundant, was already got in the regular
            # process. Can we deduplicate?
            """See, e.g., State v. Wingler, 135 A. 2d 468 (1957);
            [State v. Wingler at 175, citing, Minnesota ex rel.]""",
            # In this case the resolved_case_name actually helps getting the
            # reference citation
            """See, e.g., State v. W1ngler, 135 A. 2d 468 (1957);
            [State v. Wingler at 175, citing, Minnesota ex rel.]""",
        ]
        for plain_text in texts:
            citations = get_citations(plain_text)
            found_cite = citations[0]
            found_cite.metadata.resolved_case_name = "State v. Wingler"
            document = Document(plain_text=plain_text, markup_text="")
            references = extract_reference_citations(
                citation=found_cite, document=document
            )
            final_citations = filter_citations(citations + references)
            self.assertEqual(
                len(final_citations), 2, "There should only be 2 citations"
            )
            self.assertEqual(
                len(references),
                1,
                "Only a reference citation should had been picked up",
            )

    def test_reference_extraction_from_markup(self):
        """Can we extract references from markup text?"""
        # https://www.courtlistener.com/api/rest/v4/opinions/1985850/
        markup_text = """
        <i>citing, </i><i>U.S. v. Halper,</i> 490 <i>U.S.</i> 435, 446, 109 <i>
        S.Ct.</i> 1892, 1901, 104 <i>L.Ed.</i>2d 487 (1989).
        ; and see, <i>Bae v. Shalala,</i> 44 <i>F.</i>3d 489 (7th Cir.1995).
        <p>In <i>Bae,</i> the 7th Circuit Court further interpreted
        the holding of <i>Halper.</i> In <i>Bae,</i> the court... by the
        <i>ex post facto</i> clause of the U.S. Constitution...</p>
        <p>In <i>Bae,</i> the circuit court rejected the defendant's
        argument that since debarment served both remedial <i>and</i>
        punitive goals it must be characterized as punishment. Bae's argument
        evidently relied on the <i>Halper</i> court's use of the word \"solely\"
        in the discussion leading to its holding. The circuit court's
        interpretation was much more pragmatic: \"A civil sanction that can
        fairly be said solely to serve remedial goals will not fail under
        <i>ex post facto</i> scrutiny simply because it is consistent with
        punitive goals as well.\" 44 <i>F.</i>3d at 493.</p>"""

        citations = get_citations(
            markup_text=markup_text, clean_steps=["html", "all_whitespace"]
        )
        references = [c for c in citations if isinstance(c, ReferenceCitation)]
        # Tests both for the order and exact counts. Note that there is one
        # "Bae" in the text that should not be picked up: "Bae's argument"...
        self.assertListEqual(
            [ref.matched_text().strip(",.") for ref in references],
            ["Bae", "Halper", "Bae", "Bae", "Halper"],
        )

    def test_reference_filtering(self):
        """Can we filter out ReferenceCitation that overlap other citations?"""
        texts = [
            # https://www.courtlistener.com/api/rest/v4/opinions/9435339/
            # Test no overlap with supra citations
            """<em>Bell Atlantic Corp. </em>v. <em>Twombly, </em>550 U. S. 544 (2007),
            which discussed... apellate court’s core competency.
             <em>Twombly, </em>550 U. S., at 557. Evaluating...
            In <em>Twombly</em>, supra, at 553-554, the Court found...
            Another, in <em>Twombly, supra</em>, at 553-554, the Court found
            """,
            # From the previous source; test no overlap with single-name
            # full case citation
            """
            <em>Johnson </em>v. <em>Jones, </em>515 U. S. 304, 309 (1995)
             something... with,” <em>Swint </em>v. <em>Chambers County Comm’n,
             </em>514 U. S. 35, 51 (1995), and “directly implicated by,”
             <em>Hartman, supra, </em>at 257, n. 5, the qualified-immunity
             defense.</p>\n<p id=\"b773-6\">Respondent counters that our
             holding in <em>Johnson, </em>515 U. S. 304, confirms
            """,
            # https://www.courtlistener.com/opinion/8524158/in-re-cahill/
            # Test no overlap with single-name-and-pincite full case citation
            """ was not con-firmable. <em>Nobelman v. Am. Sav. Bank, </em>
            508 U.S. 324, 113 S.Ct. 2106, 124 L.Ed.2d 228 (1993). That plan
             residence.” <em>Nobelman </em>at 332, 113 S.Ct. 2106.
             Section 1123(b)(5) codifies the
            """,
        ]
        for markup_text in texts:
            citations = get_citations(
                markup_text=markup_text, clean_steps=["html", "all_whitespace"]
            )
            self.assertFalse(
                any(isinstance(cite, ReferenceCitation) for cite in citations)
            )

    def test_markup_plaintiff_and_antecedent_guesses(self) -> None:
        # Can we identify full case names in markup text
        test_pairs = (
            # Case Name unbalanced across two tags
            (
                (
                    "and more and more <em>Jin Fuey Moy</em><em>v. United States,</em>\n"
                    "            254 U.S. 189. Petitioner contends"
                ),
                [
                    case_citation(
                        volume="254",
                        reporter="U.S.",
                        page="189",
                        metadata={
                            "plaintiff": "Jin Fuey Moy",
                            "defendant": "United States",
                        },
                    )
                ],
                {"clean_steps": ["html", "all_whitespace"]},
            ),
            # Extract from one tag and ignore the other
            (
                (
                    "<em>Overruled</em> and so on <em>Jin Fuey Moy v. United States,</em> "
                    "254 U.S. 189. Petitioner contends"
                ),
                [
                    case_citation(
                        volume="254",
                        reporter="U.S.",
                        page="189",
                        metadata={
                            "plaintiff": "Jin Fuey Moy",
                            "defendant": "United States",
                        },
                    )
                ],
                {"clean_steps": ["html", "all_whitespace"]},
            ),
            # split across tags with v. in defendant
            (
                (
                    "<em>Overruled</em> and so on <em>Jin Fuey Moy</em> <em>v. United States,</em> "
                    "254 U.S. 189. Petitioner contends"
                ),
                [
                    case_citation(
                        volume="254",
                        reporter="U.S.",
                        page="189",
                        metadata={
                            "plaintiff": "Jin Fuey Moy",
                            "defendant": "United States",
                        },
                    )
                ],
                {"clean_steps": ["html", "all_whitespace"]},
            ),
            # corporation name threew ords
            (
                "<em>Bell Atlantic Corp. </em>v. <em>Twombly, </em>550 U. S. 544 (2007),",
                [
                    case_citation(
                        volume="550",
                        reporter="U. S.",
                        page="544",
                        year=2007,
                        metadata={
                            "plaintiff": "Bell Atlantic Corp.",
                            "defendant": "Twombly",
                            "year": "2007",
                            "court": "scotus",
                        },
                    )
                ],
                {"clean_steps": ["html", "all_whitespace"]},
            ),
            # two word plaintiff
            (
                "con-firmable. <em>United States v. Am. Sav. Bank, </em> 508 U.S. 324 (1993). That plan "
                "proposed to bifurcate the claim and",
                [
                    case_citation(
                        volume="508",
                        reporter="U.S.",
                        page="324",
                        year=1993,
                        metadata={
                            "plaintiff": "United States",
                            "defendant": "Am. Sav. Bank",
                            "year": "1993",
                            "court": "scotus",
                        },
                    )
                ],
                {"clean_steps": ["html", "all_whitespace"]},
            ),
            # Extract reference citation full name
            (
                (
                    ". <em>Jin Fuey Moy</em> <em>v. United States,</em> 254 U.S. 189. Petitioner contends.  "
                    "Regardless in <em>Jin Fuey Moy</em> the court ruled"
                ),
                [
                    case_citation(
                        volume="254",
                        reporter="U.S.",
                        page="189",
                        metadata={
                            "plaintiff": "Jin Fuey Moy",
                            "defendant": "United States",
                        },
                    ),
                    reference_citation(
                        "Jin Fuey Moy", metadata={"plaintiff": "Jin Fuey Moy"}
                    ),
                ],
                {"clean_steps": ["html", "all_whitespace"]},
            ),
            # Extract out with whitespace across two tags
            (
                (
                    '<p id="b453-6">\n'
                    "  The supreme court of Connecticut, in\n"
                    "  <em>\n"
                    "   Beardsley\n"
                    "  </em>\n"
                    "  v.\n"
                    "  <em>\n"
                    "   Hartford,\n"
                    "  </em>\n"
                    "  50 Conn. 529, 541-542, after quoting the maxim of the common law;\n"
                    "  <em>\n"
                    "   cessante ratione legis-, cessat ipsa lex,\n"
                    "  </em>"
                ),
                [
                    case_citation(
                        volume="50",
                        reporter="Conn.",
                        page="529",
                        metadata={
                            "plaintiff": "Beardsley",
                            "defendant": "Hartford",
                            "pin_cite": "541-542",
                        },
                    )
                ],
                {"clean_steps": ["html", "all_whitespace"]},
            ),
            # identify reference
            (
                (
                    " partially secured by a debtor’s principal residence was not "
                    "con-firmable. <em>Smart Nobelman v. Am. Sav. Bank, </em>"
                    "508 U.S. 324 (1993). That plan proposed to bifurcate the claim and... pay the unsecured"
                    "... only by a lien on the debtor’s principal residence.” "
                    "codifies the <em>Smart Nobelman </em>decision in individual debtor chapter 11 cases."
                ),
                [
                    case_citation(
                        volume="508",
                        reporter="U.S.",
                        page="324",
                        metadata={
                            "plaintiff": "Smart Nobelman",
                            "defendant": "Am. Sav. Bank",
                            "year": "1993",
                        },
                    ),
                    reference_citation(
                        "Smart Nobelman",
                        metadata={"plaintiff": "Smart Nobelman"},
                    ),
                ],
                {"clean_steps": ["html", "all_whitespace"]},
            ),
            # add antecedent guess to check
            (
                "the court in <em>Smith Johnson</em>, 1 U. S., at 2",
                [
                    case_citation(
                        page="2",
                        reporter_found="U. S.",
                        short=True,
                        metadata={"antecedent_guess": "Smith Johnson"},
                    )
                ],
                {"clean_steps": ["html", "all_whitespace"]},
            ),
            # make sure not to overwrite good data if this method doesnt work
            (
                "Judge Regan (dissenting) in <i>Thrift Funds Canal,</i> Inc. v. Foy, 242 So.2d 253, 257 (La.App. 4 Cir. 1970), calls",
                [
                    case_citation(
                        page="253",
                        reporter="So.2d",
                        volume="242",
                        short=False,
                        metadata={
                            "plaintiff": "Thrift Funds Canal, Inc.",
                            "defendant": "Foy",
                            "pin_cite": "257",
                            "year": "1970",
                        },
                    )
                ],
                {"clean_steps": ["html", "all_whitespace"]},
            ),
            # Eyecite has issue with linebreaks when identifying defendants and
            # previously could store defendant as only whitespace
            (
                "<em>\n   Smart v. Tatum,\n  </em>\n \n  541 U.S. 1085 (2004);\n  <em>\n",
                [
                    case_citation(
                        page="1085",
                        volume="541",
                        reporter="U.S.",
                        year=2004,
                        metadata={
                            "plaintiff": "Smart",
                            "defendant": "Tatum",
                            "court": "scotus",
                        },
                    )
                ],
                {"clean_steps": ["html", "inline_whitespace"]},
            ),
            (
                "Craig v. Harrah, ___ Nev. ___ [201 P.2d 1081]. (",
                [
                    case_citation(
                        page="1081",
                        volume="201",
                        reporter="P.2d",
                        short=False,
                        metadata={
                            "plaintiff": "Craig",
                            "defendant": "Harrah",
                        },
                    )
                ],
            ),
            # tricky scotus fake cites if junk is inbetween remove it
            (
                " <i>United States</i> v. <i>Hodgson,</i> ___ Iowa ___, 44 N.J. 151, 207 A. 2d 542;",
                [
                    case_citation(
                        page="151",
                        volume="44",
                        reporter="N.J.",
                        short=False,
                        metadata={
                            "plaintiff": "United States",
                            "defendant": "Hodgson",
                        },
                    ),
                    case_citation(
                        page="542",
                        volume="207",
                        reporter="A. 2d",
                        short=False,
                        metadata={
                            "plaintiff": "United States",
                            "defendant": "Hodgson",
                        },
                    ),
                ],
                {"clean_steps": ["html", "all_whitespace"]},
            ),
            # tricky scotus fake cites if junk is inbetween remove it
            (
                " <i>United States ex rel. Russo v. New Jersey</i>, 351 F.2d 429 something something",
                [
                    case_citation(
                        page="429",
                        volume="351",
                        reporter="F.2d",
                        short=False,
                        metadata={
                            "plaintiff": "United States ex rel. Russo",
                            "defendant": "New Jersey",
                        },
                    ),
                ],
                {"clean_steps": ["html", "all_whitespace"]},
            ),
            # Identify pincite reference
            (
                (
                    " partially secured by a debtor’s principal residence was not "
                    "con-firmable. <em>Nobelman v. Am. Sav. Bank, </em>"
                    "508 U.S. 324 (1993). That plan proposed to bifurcate the claim and... pay the unsecured"
                    "... only by a lien on the debtor’s principal residence.” "
                    "codifies the  a lien on the debtor’s principal residence.” "
                    "<em>Nobelman </em>at 332, decision in individual debtor chapter 11 cases."
                ),
                [
                    case_citation(
                        volume="508",
                        reporter="U.S.",
                        page="324",
                        metadata={
                            "plaintiff": "Nobelman",
                            "defendant": "Am. Sav. Bank",
                            "year": "1993",
                        },
                    ),
                    reference_citation(
                        "Nobelman",
                        metadata={"plaintiff": "Nobelman", "pin_cite": "332"},
                    ),
                ],
                {"clean_steps": ["html", "all_whitespace"]},
            ),
            # remove the See at the start and handle other tags
            (
                """<i>See <span class="SpellE">DeSantis</span> v. Wackenhut Corp.</i>, 793 S.W.2d 670;""",
                [
                    case_citation(
                        page="670",
                        reporter="S.W.2d",
                        volume="793",
                        short=False,
                        metadata={
                            "plaintiff": "DeSantis",
                            "defendant": "Wackenhut Corp.",
                        },
                    )
                ],
                {"clean_steps": ["html", "all_whitespace"]},
            ),
            # Antecedent guess
            (
                """</span>§ 3.1 (2d ed. 1977), <i>Strawberry Hill</i>, 725 S.W.2d at 176 (Gonzalez, J., dissenting);""",
                [
                    unknown_citation("§"),
                    case_citation(
                        page="176",
                        reporter="S.W.2d",
                        volume="725",
                        short=True,
                        metadata={
                            "antecedent_guess": "Strawberry Hill",
                            "pin_cite": "176",
                            "parenthetical": "Gonzalez, J., dissenting",
                        },
                    ),
                ],
                {"clean_steps": ["html", "all_whitespace"]},
            ),
            # Stop word inside tag
            (
                """</span>§ 3.1 (2d ed. 1977), <i>(See Hill</i>, 725 S.W.2d at 176 (Gonzalez, J., dissenting));""",
                [
                    unknown_citation("§"),
                    case_citation(
                        page="176",
                        reporter="S.W.2d",
                        volume="725",
                        short=True,
                        metadata={
                            "antecedent_guess": "Hill",
                            "pin_cite": "176",
                            "parenthetical": "Gonzalez, J., dissenting",
                        },
                    ),
                ],
                {"clean_steps": ["html", "all_whitespace"]},
            ),
            # Handle embedded pagnation
            (
                """<i>United States</i> v. <i>Carignan,</i> <span class="star-pagination">*528</span> 342 U. S. 36, 41;""",
                [
                    case_citation(
                        page="36",
                        volume="342",
                        reporter="U. S.",
                        short=False,
                        metadata={
                            "plaintiff": "United States",
                            "defendant": "Carignan",
                            "pin_cite": "41",
                            "court": "scotus",
                        },
                    ),
                ],
                {"clean_steps": ["html", "all_whitespace"]},
            ),
            # Better support Louisiana with proper extraction of defendant
            (
                """objection. <i>Our Lady of the Lake Hosp. v. Vanner,</i> 95-0754, p. 3 (La.App. 1 Cir. 12/15/95), 669 So.2d 463, 464;""",
                [
                    case_citation(
                        page="463",
                        volume="669",
                        reporter="So.2d",
                        short=False,
                        metadata={
                            "plaintiff": "Our Lady of the Lake Hosp.",
                            "defendant": "Vanner",
                            "pin_cite": "464",
                        },
                    ),
                ],
                {"clean_steps": ["html", "all_whitespace"]},
            ),
            # handle page numbers interfering in short cases
            (
                """immunity outlined by the Supreme Court in <em>Saucier, </em><page-number citation-index=\"1\" label=\"1029\">*1029</page-number>533 U.S. at 201, 121 S.Ct. 2151""",
                [
                    case_citation(
                        page="201",
                        volume="533",
                        reporter="U.S.",
                        short=True,
                        metadata={
                            "antecedent_guess": "Saucier",
                            "pin_cite": "201",
                            "court": "scotus",
                        },
                    ),
                    case_citation(
                        page="2151",
                        volume="121",
                        reporter="S.Ct.",
                        short=False,
                        metadata={
                            "plaintiff": None,
                            "defendant": "Saucier",
                            "court": "scotus",
                        },
                    ),
                ],
                {"clean_steps": ["html", "all_whitespace"]},
            ),
            # handle bad html
            (
                """this Court.\n  <em>\n   Holm; In Re Carroll’s Estate\n  </em>\n  (1921), 59 Mont. 403, 413.""",
                [
                    case_citation(
                        page="403",
                        volume="59",
                        reporter="Mont.",
                        short=False,
                        metadata={
                            "plaintiff": None,
                            "defendant": "Carroll’s Estate",
                            "pin_cite": "413",
                        },
                    )
                ],
                {"clean_steps": ["html", "all_whitespace"]},
            ),
            # handle bad html in antecedent guesses
            (
                """party.”
              <em>
               Anderson, 477
              </em>
              U.S. at 248""",
                [
                    case_citation(
                        volume="477",
                        reporter="U.S.",
                        page="248",
                        short=True,
                        metadata={
                            "antecedent_guess": "Anderson",
                            "court": "scotus",
                            "pin_cite": "248",
                        },
                    )
                ],
                {"clean_steps": ["html", "all_whitespace"]},
            ),
            # deal with merged citation and case name html
            (
                """and <em>In re Spellman, 4 </em>A.D.2d 215 (N.Y.App.Div.1957). <em>""",
                [
                    case_citation(
                        volume="4",
                        reporter="A.D.2d",
                        page="215",
                        short=False,
                        metadata={
                            "plaintiff": None,
                            "defendant": "Spellman",
                        },
                    )
                ],
                {"clean_steps": ["html", "all_whitespace"]},
            ),
            (
                """<em>Cf. Akins v. State, </em>104 So.3d 1173 (Fla. 1st DCA 2012)""",
                [
                    case_citation(
                        page="1173",
                        volume="104",
                        reporter="So.3d",
                        short=False,
                        metadata={
                            "plaintiff": "Akins",
                            "defendant": "State",
                            "year": "2012",
                        },
                    ),
                ],
                {"clean_steps": ["html", "all_whitespace"]},
            ),
            (
                """<em>
   In re Dixon,
  </em>
  41 Cal.2d 756 (1953).""",
                [
                    case_citation(
                        page="756",
                        volume="41",
                        reporter="Cal.2d",
                        short=False,
                        metadata={
                            "plaintiff": None,
                            "defendant": "Dixon",
                            "year": "1953",
                        },
                    ),
                ],
                {"clean_steps": ["html", "all_whitespace"]},
            ),
            # can we extract out the citation if its not wrapped in html but in html
            (
                "dentification. Stovall v. Denno, 388 U.S. 293, ",
                [
                    case_citation(
                        page="293",
                        volume="388",
                        reporter="U.S.",
                        short=False,
                        metadata={
                            "plaintiff": "Stovall",
                            "defendant": "Denno",
                        },
                    ),
                ],
                {"clean_steps": ["html", "all_whitespace"]},
            ),
            # can we remove see also
            (
                """<em>see also Cass v. Stephens</em>,\r\n156 S.W.3d 38""",
                [
                    case_citation(
                        page="38",
                        volume="156",
                        reporter="S.W.3d",
                        short=False,
                        metadata={
                            "plaintiff": "Cass",
                            "defendant": "Stephens",
                        },
                    ),
                ],
                {"clean_steps": ["html", "all_whitespace"]},
            ),
            (
                'the trial court.â€™â€ (quoting Ohree v. Commonwealth, </pre><span class="citation no-link"><span class="volume">26</span> <span class="reporter">Va. App.</span> <span class="page">299</span>',
                [
                    case_citation(
                        page="299",
                        volume="26",
                        reporter="Va. App.",
                        metadata={
                            "plaintiff": "Ohree",
                            "defendant": "Commonwealth",
                        },
                    ),
                ],
                {"clean_steps": ["html", "all_whitespace"]},
            ),
            # Can we ignore the random (1) or (2)
            (
                'See id.; see also Harper v. State, </pre><span class="citation no-link">286 Ga. 216</span><pre class="inline">, 218\n(1) (686 SE2d 786) (2009)',
                [
                    case_citation(
                        page="216",
                        volume="286",
                        reporter="Ga.",
                        metadata={
                            "plaintiff": "Harper",
                            "defendant": "State",
                        },
                    ),
                    case_citation(
                        page="786",
                        volume="686",
                        reporter="SE2d",
                        metadata={
                            "plaintiff": "Harper",
                            "defendant": "State",
                            "extra": ")",
                        },
                    ),
                ],
                {"clean_steps": ["html", "all_whitespace"]},
            ),
            # Can we parse ex. rel.
            (
                """\n\nLynch v. State ex rel. Killebrew, 179 Tenn. 339""",
                [
                    case_citation(
                        page="339",
                        volume="179",
                        reporter="Tenn.",
                        short=False,
                        metadata={
                            "plaintiff": "Lynch",
                            "defendant": "State ex rel. Killebrew",
                        },
                    ),
                ],
                {"clean_steps": ["html", "all_whitespace"]},
            ),
            (
                """ <i>See </i><i>Loup-Miller Const. Co. v. City and County of Denver,</i> 676 P.2d 1170 (Colo.1984) .... <i>See </i><i>Loup-Miller,</i> 676 P.2d 1170 and so on <i>Loup-Miller</i>""",
                [
                    case_citation(
                        page="1170",
                        volume="676",
                        reporter="P.2d",
                        short=False,
                        metadata={
                            "plaintiff": "Loup-Miller Const. Co.",
                            "defendant": "City and County of Denver",
                        },
                    ),
                    case_citation(
                        page="1170",
                        volume="676",
                        reporter="P.2d",
                        short=False,
                        metadata={
                            "defendant": "Loup-Miller",
                        },
                    ),
                    reference_citation(
                        "Loup-Miller",
                        metadata={"defendant": "Loup-Miller"},
                    ),
                ],
                {"clean_steps": ["html", "all_whitespace"]},
            ),
        )
        self.run_test_pairs(test_pairs, "Citation extraction")

    @patch("eyecite.helpers.logger.warning")
    def test_citation_in_parenthetical_does_not_emit_warning(self, mock_warn):
        """
        These two citations are overlapping, but they are not parallel citations. No
        warning should be emitted.
        """
        text = "Gotthelf v. Toyota Motor Sales, U.S.A., Inc., 525 F. App’x 94, 103 n.15 (3d Cir. 2013) (quoting Iqbal, 556 U.S. at 686-87)."
        citations = get_citations(text)
        self.assertEqual(len(citations), 2)
        mock_warn.assert_not_called()<|MERGE_RESOLUTION|>--- conflicted
+++ resolved
@@ -782,7 +782,6 @@
                  case_citation(volume="316", reporter="F.Supp.", page="884", short=True,
                                metadata={'antecedent_guess': "Esquire, Inc., supra", "pin_cite": "884"}),
              ], {'clean_steps': ['html', 'inline_whitespace']}),
-<<<<<<< HEAD
             ("""However, as we explained in Kaiser Foundation, supra, 13 Cal.App.5th at 1146""",
              [
                  case_citation(page='1146', reporter='Cal.App.5th', volume='13',
@@ -790,14 +789,11 @@
                                metadata={"pin_cite": "1146",
                                          "antecedent_guess": "Kaiser Foundation"}),
               ]),
-
-=======
             # properly not remove An from the start of the final word
             ("Angelopoulos v. Keystone Orthopedic Specialists, S.C., Wachn, LCC, 2015 WL 2375225",
              [case_citation(volume="2015", reporter="WL", page="2375225",
                             metadata={"plaintiff": "Angelopoulos", "defendant": "Keystone Orthopedic Specialists, S.C., Wachn, LCC"})]
              )
->>>>>>> 9dd9d7c6
         )
 
         # fmt: on
