import os
from copy import copy
from datetime import datetime
from unittest import TestCase
from unittest.mock import patch

from eyecite import get_citations
from eyecite.find import extract_reference_citations
from eyecite.helpers import filter_citations

# by default tests use a cache for speed
# call tests with `EYECITE_CACHE_DIR= python ...` to disable cache
from eyecite.models import (
    Document,
    FullCaseCitation,
    ReferenceCitation,
    ResourceCitation,
)
from eyecite.test_factories import (
    case_citation,
    id_citation,
    journal_citation,
    law_citation,
    reference_citation,
    supra_citation,
    unknown_citation,
)
from eyecite.tokenizers import (
    EDITIONS_LOOKUP,
    EXTRACTORS,
    AhocorasickTokenizer,
    HyperscanTokenizer,
    Tokenizer,
)

cache_dir = os.environ.get("EYECITE_CACHE_DIR", ".test_cache") or None
tested_tokenizers = [
    Tokenizer(),
    AhocorasickTokenizer(),
    HyperscanTokenizer(cache_dir=cache_dir),
]


class FindTest(TestCase):
    maxDiff = None

    def run_test_pairs(self, test_pairs, message, tokenizers=None):
        def get_comparison_attrs(cite):
            # Remove pin_cite start and end from metadata for this test
            cite.metadata.pin_cite_span_start = None
            cite.metadata.pin_cite_span_end = None
            out = {
                "groups": cite.groups,
                "metadata": cite.metadata,
            }
            if isinstance(cite, ResourceCitation):
                out["year"] = cite.year
                out["corrected_reporter"] = cite.corrected_reporter()
            return out

        if tokenizers is None:
            tokenizers = tested_tokenizers
        for q, expected_cites, *kwargs in test_pairs:
            kwargs = kwargs[0] if kwargs else {}
            clean_steps = kwargs.get("clean_steps", [])
            for tokenizer in tokenizers:
                with self.subTest(
                    message, tokenizer=type(tokenizer).__name__, q=q
                ):
                    if "html" in clean_steps:
                        kwargs["markup_text"] = q
                    else:
                        kwargs["plain_text"] = q

                    cites_found = get_citations(tokenizer=tokenizer, **kwargs)
                    self.assertEqual(
                        [type(i) for i in cites_found],
                        [type(i) for i in expected_cites],
                        f"Extracted cite count doesn't match for {repr(q)}",
                    )
                    for a, b in zip(cites_found, expected_cites):
                        found_attrs = get_comparison_attrs(a)
                        expected_attrs = get_comparison_attrs(b)
                        self.assertEqual(
                            found_attrs,
                            expected_attrs,
                            f"Extracted cite attrs don't match for {repr(q)}",
                        )

    def test_find_citations(self):
        """Can we find and make citation objects from strings?"""
        # fmt: off
        test_pairs = (
            # Basic test
            ('1 U.S. 1',
             [case_citation()]),
            # Basic test with a line break
            ('1 U.S.\n1',
             [case_citation()],
             {'clean_steps': ['all_whitespace']}),
            # Basic test with a line break within a reporter
            ('1 U.\nS. 1',
             [case_citation(reporter_found='U. S.')],
             {'clean_steps': ['all_whitespace']}),
            # Basic test of non-case name before citation (should not be found)
            ('lissner test 1 U.S. 1',
             [case_citation()]),
            # Test with plaintiff and defendant
            ('Lissner v. Test 1 U.S. 1',
             [case_citation(metadata={'plaintiff': 'Lissner',
                                      'defendant': 'Test'})]),
            # Test with plaintiff, defendant and year
            ('Lissner v. Test 1 U.S. 1 (1982)',
             [case_citation(metadata={'plaintiff': 'Lissner',
                                      'defendant': 'Test'},
                            year=1982)]),
            # Don't choke on misformatted year
            ('Lissner v. Test 1 U.S. 1 (198⁴)',
             [case_citation(metadata={'plaintiff': 'Lissner',
                                      'defendant': 'Test'})]),
            # Test with different reporter than all of above.
            ('bob Lissner v. Test 1 F.2d 1 (1982)',
             [case_citation(reporter='F.2d', year=1982,
                            metadata={'plaintiff': 'Lissner',
                                      'defendant': 'Test'})]),
            # Test with comma after defendant's name
            ('Lissner v. Test, 1 U.S. 1 (1982)',
             [case_citation(metadata={'plaintiff': 'Lissner',
                                      'defendant': 'Test'},
                            year=1982)]),
            # can we handle variations with parenthesis
            ('1 So.2d at 1',
             [case_citation(volume="1", reporter="So.2d", page="1", short=True,
              metadata={'pin_cite': '1'})]),
            # Test with court and extra information
            ('bob Lissner v. Test 1 U.S. 12, 347-348 (4th Cir. 1982)',
             [case_citation(page='12', year=1982,
                            metadata={'plaintiff': 'Lissner',
                                      'defendant': 'Test',
                                      'court': 'ca4',
                                      'pin_cite': '347-348'})]),
            # Test with court string without space
            ('bob Lissner v. Test 1 U.S. 12, 347-348 (Pa.Super. 1982)',
             [case_citation(page='12', year=1982,
                            metadata={'plaintiff': 'Lissner',
                                      'defendant': 'Test',
                                      'court': 'pasuperct',
                                      'pin_cite': '347-348'})]),
            # Test with court string exact match
            ('Commonwealth v. Muniz, 164 A.3d 1189 (Pa. 2017)',
             [case_citation(page='1189', reporter='A.3d', volume='164', year=2017,
                            metadata={'plaintiff': 'Commonwealth',
                                      'defendant': 'Muniz',
                                      'court': 'pa'})]),
            # Parallel cite with parenthetical
            ('Bob Lissner v. Test 1 U.S. 12, 347-348, 1 S. Ct. 2, 358 (4th Cir. 1982) (overruling foo)',
             [case_citation(page='12', year=1982,
                            metadata={'plaintiff': 'Bob Lissner',
                                      'defendant': 'Test',
                                      'court': 'ca4',
                                      'pin_cite': '347-348',
                                      'extra': "1 S. Ct. 2, 358",
                                      'parenthetical': 'overruling foo'}),
              case_citation(page='2', reporter='S. Ct.', year=1982,
                            metadata={'plaintiff': 'Bob Lissner',
                                      'defendant': 'Test',
                                      'court': 'ca4',
                                      'pin_cite': '358',
                                      'parenthetical': 'overruling foo'}),
              ]),
            # Test full citation with nested parenthetical
            ('Lissner v. Test 1 U.S. 1 (1982) (discussing abc (Holmes, J., concurring))',
             [case_citation(metadata={'plaintiff': 'Lissner',
                                      'defendant': 'Test',
                                      'parenthetical': 'discussing abc (Holmes, J., concurring)'},
                            year=1982)]),
            # Test full citation with parenthetical and subsequent unrelated parenthetical
            ('Lissner v. Test 1 U.S. 1 (1982) (discussing abc); blah (something).',
             [case_citation(metadata={'plaintiff': 'Lissner',
                                      'defendant': 'Test',
                                      'parenthetical': 'discussing abc'},
                            year=1982)]),
            # Test with text before and after and a variant reporter
            ('asfd 22 U. S. 332 (1975) asdf',
             [case_citation(page='332', volume='22',
                            reporter_found='U. S.', year=1975)]),
            # Test with finding reporter when it's a second edition
            ('asdf 22 A.2d 332 asdf',
             [case_citation(page='332', reporter='A.2d', volume='22')]),
            # Test if reporter in string will find proper citation string
            ('A.2d 332 11 A.2d 333',
             [case_citation(page='333', reporter='A.2d', volume='11')]),
            # Test finding a variant second edition reporter
            ('asdf 22 A. 2d 332 asdf',
             [case_citation(page='332', reporter='A.2d', volume='22',
                            reporter_found='A. 2d')]),
            # Test finding a variant of an edition resolvable by variant alone.
            ('171 Wn.2d 1016',
             [case_citation(page='1016', reporter='Wash. 2d', volume='171',
                            reporter_found='Wn.2d')]),
            # Test finding two citations where one of them has abutting
            # punctuation.
            ('2 U.S. 3, 4-5 (3 Atl. 33)',
             [case_citation(page='3', volume='2', metadata={'pin_cite': '4-5'}),
              case_citation(page='33', reporter="A.", volume='3',
                            reporter_found="Atl.")]),
            # Test with the page number as a Roman numeral
            ('12 Neb. App. lxiv (2004)',
             [case_citation(page='lxiv', reporter='Neb. Ct. App.',
                            volume='12',
                            reporter_found='Neb. App.', year=2004)]),
            # Test with page range with a weird suffix
            ('559 N.W.2d 826|N.D.',
             [case_citation(page='826', reporter='N.W.2d', volume='559')]),
            # Test with malformed page number
            ('1 U.S. f24601', []),
            # Test with page number that is indicated as missing
            ('1 U.S. ___',
             [case_citation(volume='1', reporter='U.S.', page=None)]),
            # Test with page number that is indicated as missing, followed by
            # a comma (cf. eyecite#137)
            ('1 U. S. ___,',
             [case_citation(volume='1', reporter_found='U. S.', page=None)]),
            # Test with the 'digit-REPORTER-digit' corner-case formatting
            ('2007-NMCERT-008',
             [case_citation(source_text='2007-NMCERT-008', page='008',
                            reporter='NMCERT', volume='2007')]),
            ('2006-Ohio-2095',
             [case_citation(source_text='2006-Ohio-2095', page='2095',
                            reporter='Ohio', volume='2006')]),
            ('2017 IL App (4th) 160407',
             [case_citation(page='160407', reporter='IL App (4th)',
                            volume='2017')]),
            ('2017 IL App (1st) 143684-B',
             [case_citation(page='143684-B', reporter='IL App (1st)',
                            volume='2017')]),
            # Test first kind of short form citation (meaningless antecedent)
            ('before Foo 1 U. S., at 2',
             [case_citation(page='2', reporter_found='U. S.', short=True,
                            metadata={'antecedent_guess': 'Foo'})]),
            # Test second kind of short form citation (meaningful antecedent)
            ('before Foo, 1 U. S., at 2',
             [case_citation(page='2', reporter='U.S.',
                            reporter_found='U. S.', short=True,
                            metadata={'antecedent_guess': 'Foo'})]),
            # Test short form citation with preceding ASCII quotation
            ('before Foo,” 1 U. S., at 2',
             [case_citation(page='2', reporter_found='U. S.',
                            short=True)]),
            # Test short form citation when case name looks like a reporter
            ('before Johnson, 1 U. S., at 2',
             [case_citation(page='2', reporter_found='U. S.', short=True,
                            metadata={'antecedent_guess': 'Johnson'})]),
            # Test short form citation with no comma after reporter
            ('before Foo, 1 U. S. at 2',
             [case_citation(page='2', reporter='U.S.',
                            reporter_found='U. S.', short=True,
                            metadata={'antecedent_guess': 'Foo'})]),
            # Test short form citation at end of document (issue #1171)
            ('before Foo, 1 U. S. end', []),
            # Test supra citation across line break
            ('before Foo, supra,\nat 2',
             [supra_citation("supra,",
                             metadata={'pin_cite': 'at 2',
                                       'antecedent_guess': 'Foo'})],
             {'clean_steps': ['all_whitespace']}),
            # Test short form citation with at p. format
            ('174 Cal.App.2d at p. 651',
             [case_citation(volume='174', page='651', reporter='Cal.App.2d', short=True,
                            metadata={'pin_cite': '651'})]),
            # Test short form citation with a page range
            ('before Foo, 1 U. S., at 20-25',
             [case_citation(page='20', reporter_found='U. S.', short=True,
                            metadata={'pin_cite': '20-25',
                                      'antecedent_guess': 'Foo'})]),
            # Test short form citation with a page range with weird suffix
            ('before Foo, 1 U. S., at 20-25\\& n. 4',
             [case_citation(page='20', reporter_found='U. S.', short=True,
                            metadata={'pin_cite': '20-25',
                                      'antecedent_guess': 'Foo'})]),
            # Test short form citation with a parenthetical
            ('before Foo, 1 U. S., at 2 (overruling xyz)',
             [case_citation(page='2', reporter='U.S.',
                            reporter_found='U. S.', short=True,
                            metadata={'antecedent_guess': 'Foo',
                                      'parenthetical': 'overruling xyz'}
                            )]),
            # Test short form citation with no space before parenthetical
            ('before Foo, 1 U. S., at 2(overruling xyz)',
             [case_citation(page='2', reporter='U.S.',
                            reporter_found='U. S.', short=True,
                            metadata={'antecedent_guess': 'Foo',
                                      'parenthetical': 'overruling xyz'}
                            )]),
            # Test short form citation with nested parentheticals
            ('before Foo, 1 U. S., at 2 (discussing xyz (Holmes, J., concurring))',
             [case_citation(page='2', reporter='U.S.',
                            reporter_found='U. S.', short=True,
                            metadata={'antecedent_guess': 'Foo',
                                      'parenthetical': 'discussing xyz (Holmes, J., concurring)'}
                            )]),
            # Test that short form citation doesn't treat year as parenthetical
            ('before Foo, 1 U. S., at 2 (2016)',
             [case_citation(page='2', reporter='U.S.',
                            reporter_found='U. S.', short=True,
                            metadata={'antecedent_guess': 'Foo'}
                            )]),
            # Test short form citation with page range and parenthetical
            ('before Foo, 1 U. S., at 20-25 (overruling xyz)',
             [case_citation(page='20', reporter='U.S.',
                            reporter_found='U. S.', short=True,
                            metadata={'antecedent_guess': 'Foo',
                                      'pin_cite': '20-25',
                                      'parenthetical': 'overruling xyz'}
                            )]),
            # Test short form citation with subsequent unrelated parenthetical
            ('Foo, 1 U. S., at 4 (discussing abc). Some other nonsense (clarifying nonsense)',
             [case_citation(page='4', reporter='U.S.',
                            reporter_found='U. S.', short=True,
                            metadata={'antecedent_guess': 'Foo',
                                      'parenthetical': 'discussing abc'}
                            )]
             ),
            # Test short form citation generated from non-standard regex for full cite
            ('1 Mich. at 1',
             [case_citation(reporter='Mich.', short=True)]),
            # Test parenthetical matching with multiple citations
            ('1 U. S., at 2. Foo v. Bar 3 U. S. 4 (2010) (overruling xyz).',
             [case_citation(page='2', reporter='U.S.',
                            reporter_found='U. S.',
                            short=True, volume='1',
                            metadata={'pin_cite': '2'}),
              case_citation(page='4', reporter='U.S.',
                            reporter_found='U. S.', short=False,
                            year=2010, volume='3',
                            metadata={'parenthetical': 'overruling xyz',
                                      'plaintiff': 'Foo', 'defendant': 'Bar'})
              ]),
            # Test with multiple citations and parentheticals
            ('1 U. S., at 2 (criticizing xyz). Foo v. Bar 3 U. S. 4 (2010) (overruling xyz).',
             [case_citation(page='2', reporter='U.S.',
                            reporter_found='U. S.',
                            short=True, volume='1',
                            metadata={'pin_cite': '2',
                                      'parenthetical': 'criticizing xyz'}),
              case_citation(page='4', reporter='U.S.',
                            reporter_found='U. S.', short=False,
                            year=2010, volume='3',
                            metadata={'parenthetical': 'overruling xyz',
                                      'plaintiff': 'Foo', 'defendant': 'Bar'})
              ]),
            # Test first kind of supra citation (standard kind)
            ('before asdf, supra, at 2',
             [supra_citation("supra,",
                             metadata={'pin_cite': 'at 2',
                                       'antecedent_guess': 'asdf'})]),
            # Test second kind of supra citation (with volume)
            ('before asdf, 123 supra, at 2',
             [supra_citation("supra,",
                             metadata={'pin_cite': 'at 2',
                                       'volume': '123',
                                       'antecedent_guess': 'asdf'})]),
            # Test third kind of supra citation (sans page)
            ('before Asdf, supra, foo bar',
             [supra_citation("supra,",
                             metadata={'antecedent_guess': 'Asdf'})]),
            # Test third kind of supra citation (with period)
            ('before Asdf, supra. foo bar',
             [supra_citation("supra,",
                             metadata={'antecedent_guess': 'Asdf'})]),
            # Test supra citation at end of document (issue #1171)
            ('before asdf, supra end',
             [supra_citation("supra,",
                             metadata={'antecedent_guess': 'asdf'})]),
            # Supra with parenthetical
            ('Foo, supra (overruling ...) (ignore this)',
             [supra_citation("supra",
                             metadata={'antecedent_guess': 'Foo',
                                       'parenthetical': 'overruling ...'})]),
            ('Foo, supra, at 2 (overruling ...)',
             [supra_citation("supra",
                             metadata={'antecedent_guess': 'Foo',
                                       'pin_cite': 'at 2',
                                       'parenthetical': 'overruling ...'})]),
            # Test Ibid. citation
            ('Foo v. Bar 1 U.S. 12. asdf. Ibid. foo bar lorem ipsum.',
             [case_citation(page='12',
                            metadata={'plaintiff': 'Foo',
                                      'defendant': 'Bar'}),
              id_citation('Ibid.')]),
            # Test italicized Ibid. citation
            ('<p>before asdf. <i>Ibid.</i></p> <p>foo bar lorem</p>',
             [id_citation('Ibid.')],
             {'clean_steps': ['html', 'inline_whitespace']}),
            # Test Id. citation
            ('Foo v. Bar 1 U.S. 12, 347-348. asdf. Id., at 123. foo bar',
             [case_citation(page='12',
                            metadata={'plaintiff': 'Foo',
                                      'defendant': 'Bar',
                                      'pin_cite': '347-348'}),
              id_citation('Id.,',
                          metadata={'pin_cite': 'at 123'})]),
            # Test Id. citation across line break
            ('Foo v. Bar 1 U.S. 12, 347-348. asdf. Id.,\nat 123. foo bar',
             [case_citation(page='12',
                            metadata={'plaintiff': 'Foo',
                                      'defendant': 'Bar',
                                      'pin_cite': '347-348'}),
              id_citation('Id.,', metadata={'pin_cite': 'at 123'})],
             {'clean_steps': ['all_whitespace']}),
            # Test italicized Id. citation
            ('<p>before asdf. <i>Id.,</i> at 123.</p> <p>foo bar</p>',
             [id_citation('Id.,', metadata={'pin_cite': 'at 123'})],
             {'clean_steps': ['html', 'inline_whitespace']}),
            # Test italicized Id. citation with another HTML tag in the way
            ('<p>before asdf. <i>Id.,</i> at <b>123.</b></p> <p>foo bar</p>',
             [id_citation('Id.,', metadata={'pin_cite': 'at 123'})],
             {'clean_steps': ['html', 'inline_whitespace']}),
            # Test weirder Id. citations (#1344)
            ('Foo v. Bar 1 U.S. 12, 347-348. asdf. Id. ¶ 34. foo bar',
             [case_citation(page='12',
                            metadata={'plaintiff': 'Foo',
                                      'defendant': 'Bar',
                                      'pin_cite': '347-348'}),
              id_citation('Id.', metadata={'pin_cite': '¶ 34'})]),
            ('Foo v. Bar 1 U.S. 12, 347-348. asdf. Id. at 62-63, 67-68. f b',
             [case_citation(page='12',
                            metadata={'plaintiff': 'Foo',
                                      'defendant': 'Bar',
                                      'pin_cite': '347-348'}),
              id_citation('Id.', metadata={'pin_cite': 'at 62-63, 67-68'})]),
            ('Foo v. Bar 1 U.S. 12, 347-348. asdf. Id., at *10. foo bar',
             [case_citation(page='12',
                            metadata={'plaintiff': 'Foo',
                                      'defendant': 'Bar',
                                      'pin_cite': '347-348'}),
              id_citation('Id.,', metadata={'pin_cite': 'at *10'})]),
            ('Foo v. Bar 1 U.S. 12, 347-348. asdf. Id. at 7-9, ¶¶ 38-53. f b',
             [case_citation(page='12',
                            metadata={'plaintiff': 'Foo',
                                      'defendant': 'Bar',
                                      'pin_cite': '347-348'}),
              id_citation('Id.', metadata={'pin_cite': 'at 7-9, ¶¶ 38-53'})]),
            ('Foo v. Bar 1 U.S. 12, 347-348. asdf. Id. at pp. 45, 64. foo bar',
             [case_citation(page='12',
                            metadata={'plaintiff': 'Foo',
                                      'defendant': 'Bar',
                                      'pin_cite': '347-348'}),
              id_citation('Id.', metadata={'pin_cite': 'at pp. 45, 64'})]),
            # Cleanup parentheses and square brackets
            (' (Newbold v Arvidson, 105 Idaho 663, 672 P2d 231 [1983]); and something else (Newbold, 105 Idaho at 667, 672 P2d at 235).',
             [case_citation(volume='105', reporter='Idaho', page='663',
                            metadata={'plaintiff': 'Newbold',
                                      'defendant': 'Arvidson',
                                      'extra': '672 P2d 231',
                                      'year': '1983'}),
              case_citation(volume='672', reporter='P2d', page='231',
                            metadata={'plaintiff': 'Newbold',
                                      'defendant': 'Arvidson',
                                      'year': '1983'}),
              case_citation(volume='105', reporter='Idaho', page='667',
                            short=True,
                            metadata={'antecedent_guess': 'Newbold', 'pin_cite': '667'}),
              case_citation(volume='672', reporter='P2d', page='235',
                            short=True,
                            metadata={'antecedent_guess': "Newbold",  'pin_cite': '235'})
              ]),
            # Square brackets around year
            ('Rogers v Rogers (63 NY2d 582 [1984])',
             [case_citation(volume='63', reporter='NY2d', page='582',
                            metadata={'plaintiff': 'Rogers',
                                      'defendant': 'Rogers',
                                      'year': '1984'})]
             ),
            # test citation always breaks at ; even at year
            ('(1963); Reece v. State of Washington, 310 F.2d 139 (1962)',
             [case_citation(volume='310', reporter='F.2d', page='139',
                            metadata={'plaintiff': 'Reece',
                                      'defendant': 'State of Washington',
                                      'year': '1962'})]
             ),
            # As seen in /107252/miranda-v-arizona/
            ('(Mo.); Bean v. State, — Nev. —, 398 P. 2d 251; ',
             [case_citation(volume='398', reporter='P. 2d', page='251',
                            metadata={'plaintiff': 'Bean',
                                      'defendant': 'State'})]
             ),
            # https://www.courtlistener.com/opinion/4439963/mark-a-twilegar/
            # Common em-dash format
            ('Hurst v. Florida, — U.S. —, 136 S.Ct. 616, 193 L.Ed.2d 504 (2016)',
             [case_citation(volume='136', reporter='S.Ct.', page='616',
                            metadata={'plaintiff': 'Hurst',
                                      'defendant': 'Florida',
                                      'year': '2016',
                                      'court': 'scotus',
                                      'extra': '193 L.Ed.2d 504'
                                      }),
              case_citation(volume='193', reporter='L.Ed.2d', page='504',
                            metadata={'plaintiff': 'Hurst',
                                      'defendant': 'Florida',
                                      'year': '2016',
                                      })
              ]
             ),
            # https://www.courtlistener.com/opinion/9502461/balderas
            # Single underscore placeholder
            ('In Viking River Cruises v. Moriana (2022) _ U.S. _ [213 L.Ed.2d 179, 200-201] (Viking River)',
             [case_citation(volume='213', reporter='L.Ed.2d', page='179',
                            metadata={'plaintiff': 'Viking River Cruises',
                                      'defendant': 'Moriana',
                                      'year': '2022',
                                      'pin_cite': '200-201',
                                      })
              ]
             ),
            # Two underscore placeholder
            # https://www.courtlistener.com/opinion/5290606/williams
            ('decision in Epic Systems Corporation v. Lewis (2018) __ U.S. __ [138 S.Ct. 1612] (Epic Systems)',
             [case_citation(volume='138', reporter='S.Ct.', page='1612',
                            metadata={'plaintiff': 'Epic Systems Corporation',
                                      'defendant': 'Lewis',
                                      'year': '2018',
                                      'court': 'scotus',
                                      })
              ]
             ),
            # https://www.courtlistener.com/opinion/9780755/touchard
            # test complicated multiple citations with placeholders
            ('speech.” Houston Cmty. Coll. Sys. v. Wilson, ---- U.S. ----, '
             '142 S. Ct. 1253, 1259, ---- L. Ed. 2d ---- (2022) (emphasis added) '
             '(quoting Nieves v. Bartlett, ---- U.S. ----, 139 S. Ct. 1715, '
             '1722, 204 L. Ed. 2d 1 (2019);',
             [case_citation(volume='142', reporter='S. Ct.', page='1253',
                            metadata={'plaintiff': 'Sys.',
                                      'defendant': 'Wilson',
                                      'year': '2022',
                                      'pin_cite': '1259',
                                      'court': 'scotus',
                                      'extra': '---- L. Ed. 2d ----',
                                      'parenthetical': 'emphasis added',
                                      }),
              case_citation(volume='139', reporter='S. Ct.', page='1715',
                            metadata={'plaintiff': 'Nieves',
                                      'defendant': 'Bartlett',
                                      'year': '2019',
                                      'extra': '204 L. Ed. 2d 1',
                                      'court': 'scotus',
                                      'pin_cite': '1722',
                                      }),
              case_citation(volume='204', reporter='L. Ed. 2d', page='1',
                            metadata={'plaintiff': 'Nieves',
                                      'defendant': 'Bartlett',
                                      'year': '2019',
                                      })
              ]
             ),
            # test lower case sentence
            ('curiams. Spano v. People of State of New York, 360 U.S. 315',
             [case_citation(volume='360', reporter='U.S.', page='315',
                            metadata={'plaintiff': 'Spano',
                                      'defendant': 'People of State of New York'})]
             ),
            # Test capitalized word
            ('Per Curiams. Spano v. People of State of New York, 360 U.S. 315',
             [case_citation(volume='360', reporter='U.S.', page='315',
                            metadata={'plaintiff': 'Spano',
                                      'defendant': 'People of State of New York'})]
             ),
            # Square brackets around year and court
            ('Mavrovich v Vanderpool, 427 F Supp 2d 1084 [D Kan 2006]',
             [case_citation(volume='427', reporter='F Supp 2d', page='1084',
                            metadata={'plaintiff': 'Mavrovich',
                                      'defendant': 'Vanderpool',
                                      'court': 'ksd',
                                      'year': '2006'})]),
            # Parentheses not square brackets
            ('Mavrovich v Vanderpool, 427 F Supp 2d 1084 (D Kan 2006)',
             [case_citation(volume='427', reporter='F Supp 2d', page='1084',
                            metadata={'plaintiff': 'Mavrovich',
                                      'defendant': 'Vanderpool',
                                      'court': 'ksd',
                                      'year': '2006'})]),
            ('Foo v. Bar 1 U.S. 12, 347-348. asdf. id. 119:12-14. foo bar',
             [case_citation(page='12',
                            metadata={'plaintiff': 'Foo',
                                      'defendant': 'Bar',
                                      'pin_cite': '347-348'}),
              id_citation('id.', metadata={'pin_cite': '119:12-14'})]),
            # Test Id. citation without page number
            ('Foo v. Bar 1 U.S. 12, 347-348. asdf. Id. No page number.',
             [case_citation(page='12',
                            metadata={'plaintiff': 'Foo',
                                      'defendant': 'Bar',
                                      'pin_cite': '347-348'}),
              id_citation('Id.')]),
            # Id. with parenthetical
            ('Id. (overruling ...) (ignore this)',
             [id_citation("Id.", metadata={'parenthetical': 'overruling ...'})]),
            ('Id. at 2 (overruling ...)',
             [id_citation("Id.",
                          metadata={'pin_cite': 'at 2',
                                    'parenthetical': 'overruling ...'})]),
            # Test unknown citation
            ('lorem ipsum see §99 of the U.S. code.',
             [unknown_citation('§99')]),
            # Test address that's not a citation (#1338)
            ('lorem 111 S.W. 12th St.',
             [],),
            ('lorem 111 N. W. 12th St.',
             [],),
            # Test filtering overlapping citations - this finds four citations
            # but should filter down to three
            ("Miles v. Smith 1 Ga. 1; asdfasdf asd Something v. Else, 1 Miles 3; 1 Miles at 10",
             [case_citation(page='1',
                            volume="1",
                            reporter="Ga.",
                            metadata={'plaintiff': 'Miles',
                                      'defendant': 'Smith'}),
              case_citation(page='3',
                            volume="1",
                            reporter="Miles",
                            metadata={'plaintiff': 'Something',
                                      'defendant': 'Else'}
                            ),
              case_citation(volume="1", page='10', reporter='Miles',
                            short=True,
                            metadata={'pin_cite': '10'})]),
            ('General Casualty cites as compelling Amick v. Liberty Mut. Ins. Co., 455 A.2d 793 (R.I. 1983). In that case ... Stats, do. See Amick at 795',
             [case_citation(page='793',
                            volume="455",
                            reporter="A.2d",
                            year=1983,
                            metadata={'plaintiff': 'Amick',
                                      'defendant': 'Liberty Mut. Ins. Co.',
                                      'court': 'ri'
                                      }),
              reference_citation('Amick at 795', metadata={'plaintiff': 'Amick', 'pin_cite': 'at 795'})]),
            # Test reference citation
            ('Foo v. Bar 1 U.S. 12, 347-348. something something, In Foo at 62, we see that',
             [case_citation(page='12',
                            metadata={'plaintiff': 'Foo',
                                      'defendant': 'Bar',
                                      'pin_cite': '347-348'}),
              reference_citation('Foo at 62', metadata={'plaintiff': 'Foo', 'pin_cite': 'at 62'})]),
            ('Foo v. United States 1 U.S. 12, 347-348. something something ... the United States at 1776 we see that and Foo at 62',
             [case_citation(page='12',
                            metadata={'plaintiff': 'Foo',
                                      'defendant': 'United States',
                                      'pin_cite': '347-348'}),
              reference_citation('Foo at 62', metadata={'plaintiff': 'Foo', 'pin_cite': 'at 62'})]),
            # Test that reference citation must occur after full case citation
            ('In Foo at 62 we see that, Foo v. Bar 1 U.S. 12, 347-348. something something,',
             [case_citation(page='12',
                            metadata={'plaintiff': 'Foo',
                                      'defendant': 'Bar',
                                      'pin_cite': '347-348'})]),
            # Test reference against defendant name
            ('In re Foo 1 Mass. 12, 347-348. something something, in Foo at 62, we see that, ',
             [case_citation(page='12', reporter="Mass.", volume="1",
                            metadata={'defendant': 'Foo', 'pin_cite': '347-348'}),
              reference_citation('Foo at 62',
                                 metadata={'defendant': 'Foo',
                                           "pin_cite": "at 62"})]),
            # Test reference citation that contains at
            ('In re Foo 1 Mass. 12, 347-348. something something, in at we see that',
             [case_citation(page='12', reporter="Mass.", volume="1",
                            metadata={'defendant': 'Foo', 'pin_cite': '347-348'})]),
            # Test U.S. as plaintiff with reference citations
            ('U.S. v. Boch Oldsmobile, Inc., 909 F.2d 657, 660 (1st Cir.1990); Piper Aircraft, 454 U.S. at 241',
             [case_citation(page='657', reporter="F.2d", volume="909",
                            metadata={'plaintiff': 'U.S.', 'defendant': 'Boch Oldsmobile, Inc.', 'pin_cite': '660'}),
              case_citation(volume="454", page='241', reporter_found='U.S.', short=True,
                            metadata={'antecedent_guess': 'Piper Aircraft', 'court': "scotus", 'pin_cite': "241"})]),
            # Test reference citation after an id citation
            ('we said in Morton v. Mancari, 417 U. S. 535, 552 (1974) “Literally every piece ....”. “asisovereign tribal entities . . . .” Id. In Mancari at 665',
             [case_citation(page='535', year=1974, volume="417",
                            reporter="U. S.",
                            metadata={'plaintiff': 'Morton', 'defendant': 'Mancari', "pin_cite": "552", "court": "scotus"}),
              id_citation('Id.,', metadata={}),
              reference_citation('Mancari',
                                 metadata={'defendant': 'Mancari', "pin_cite": "at 665"})]),
            # Test Conn. Super. Ct. regex variation.
            ('Failed to recognize 1993 Conn. Super. Ct. 5243-P',
             [case_citation(volume='1993', reporter='Conn. Super. Ct.',
                            page='5243-P')]),
            # Test that the tokenizer handles commas after a reporter. In the
            # past, " U. S. " would match but not " U. S., "
            ('foo 1 U.S., 1 bar',
             [case_citation()]),
            # Test reporter with custom regex
            ('blah blah Bankr. L. Rep. (CCH) P12,345. blah blah',
             [case_citation(volume=None, reporter='Bankr. L. Rep.',
                            reporter_found='Bankr. L. Rep. (CCH)', page='12,345')]),
            ('blah blah, 2009 12345 (La.App. 1 Cir. 05/10/10). blah blah',
             [case_citation(volume='2009', reporter='La.App. 1 Cir.',
                            page='12345', groups={'date_filed': '05/10/10'})]),
            # Token scanning edge case -- incomplete paren at end of input
            ('1 U.S. 1 (', [case_citation()]),
            # Token scanning edge case -- missing plaintiff name at start of input
            ('v. Bar, 1 U.S. 1', [case_citation(metadata={'antecedent_guess': 'Bar'})]),
            # Token scanning edge case -- short form start of input
            ('1 U.S., at 1', [case_citation(short=True)]),
            (', 1 U.S., at 1', [case_citation(short=True)]),
            # Token scanning edge case -- supra at start of input
            ('supra.', [supra_citation("supra.")]),
            (', supra.', [supra_citation("supra.")]),
            ('123 supra.', [supra_citation("supra.", metadata={'volume': "123"})]),
            # Token scanning edge case -- Id. at end of input
            ('Id.', [id_citation('Id.,')]),
            ('Id. at 1.', [id_citation('Id.,', metadata={'pin_cite': 'at 1'})]),
            ('Id. foo', [id_citation('Id.,')]),
            # Reject citations that are part of larger words
            ('foo1 U.S. 1, 1. U.S. 1foo', [],),
            ("Corp. v. Nature's Farm Prods., No. 99 Civ. 9404 (SHS), 2000 U.S. Dist. LEXIS 12335 (S.D.N.Y. Aug. 25, 2000)",
             [case_citation(
                 volume='2000',
                 reporter='U.S. Dist. LEXIS',
                 page='12335',
                 year=2000,
                 metadata={'plaintiff': "Corp.", 'defendant': "Nature's Farm Prods., No. 99 Civ. 9404 (SHS)"})
              ],),
            # Long pin cite -- make sure no catastrophic backtracking in regex
            ('1 U.S. 1, 2277, 2278, 2279, 2280, 2281, 2282, 2283, 2284, 2286, 2287, 2288, 2289, 2290, 2291',
             [case_citation(metadata={'pin_cite': '2277, 2278, 2279, 2280, 2281, 2282, 2283, 2284, 2286, 2287, 2288, 2289, 2290, 2291'})]),
            ('Commonwealth v. Muniz, 164 A.3d 1189 (Pa. 2017)', [
                case_citation(volume='164', reporter='A.3d', year=2017,
                              page='1189',
                              metadata={'plaintiff': 'Commonwealth', 'defendant': 'Muniz',
                                        'court': 'pa'})]),
            ('Foo v. Bar,  1 F.Supp. 1 (SC 1967)', [case_citation(volume='1', reporter='F.Supp.', year=1967, page='1', metadata={'plaintiff': 'Foo', 'defendant': 'Bar', 'court': 'sc'})]),
            ('trial court’s ruling. (See In re K.F. (2009) 1 U.S. 1 ', [
                case_citation(
                 year=2009, metadata={'defendant': 'K.F.', "year": "2009"})]
             ),
            # extract no page citations
            ("\n 576 U.S. ___, 13",
             [case_citation(volume='576', reporter='U.S.', page=None, metadata={'pin_cite': '13', "court": 'scotus'})],
             {"clean_steps": ["all_whitespace"]},
             ),
            # test handling zero width whitespace
            ("Shady Grove Farms \u200bv Goldsmith Seeds 1 U.S. 1",
             [case_citation(metadata={'defendant': 'Goldsmith Seeds', "plaintiff": 'Shady Grove Farms'})],
             {"clean_steps": ["all_whitespace"]},
             ),
            # Test unprintable characters # /recap-documents/429621284"
            ("Shady Grove Farms v Goldsmith Seeds 1 U.S. 1  \x08*\x07\x07\u038bþİ\u038b\u202cڋ\u202a-\x14V\u202c\u202c",
             [case_citation(metadata={'defendant': 'Goldsmith Seeds', "plaintiff": 'Shady Grove Farms'})],
             {"clean_steps": ["all_whitespace"]},
             ),
            ('(See In re K.F. (2009) 1 U.S. 1, 4 [92 Cal.Rptr.3d 784]; Yield Dynamics, Inc. v. TEA Systems Corp. (2007) 154 Cal.App.4th 547, 558 [66 Cal.Rptr.3d 1].)”', [
                case_citation(
                    year=2009,
                    metadata={'defendant': 'K.F.', "year": "2009", 'pin_cite': '4'}
                ),
                case_citation(
                    year=2009, volume='92', reporter='Cal.Rptr.3d', page='784',
                    metadata={'defendant': 'K.F.', "year": "2009"}
                ),
                case_citation(
                    year=2007, volume='154', reporter='Cal.App.4th', page='547',
                    metadata={'plaintiff': 'Yield Dynamics, Inc.', 'defendant': 'TEA Systems Corp.', "year": "2007", "pin_cite": "558"}
                ),
                case_citation(
                    year=2007, volume='66', reporter='Cal.Rptr.3d', page='1',
                    metadata={'plaintiff': 'Yield Dynamics, Inc.', 'defendant': 'TEA Systems Corp.', "year": "2007"}
                ),
            ]),
            # ignore bad reference matching in plain text
            ("In Foo v. Bar 1 U.S. 1, ... yadda yadda yadda the case of Foo v. Bar, supra, was affirmed", [
                case_citation(metadata={'plaintiff': 'Foo', "defendant": "Bar",
                                        "court": "scotus"}),
                supra_citation("supra.", metadata={'antecedent_guess': "Bar"})
            ]),
            # Dont make second foo a reference citation
            ('<p>In <i>Foo</i> v. <i>Bar,</i> 1 U.S. 1, ... yadda yadda yadda the case of <i>Foo</i> v. <i>Bar, supra</i><i>,</i> was affirmed.</p>',
             [
                case_citation(metadata={'plaintiff': 'Foo', "defendant": "Bar", "court": "scotus"}),
                supra_citation("supra.", metadata={'antecedent_guess': "Bar"})
             ], {'clean_steps': ['html', 'inline_whitespace']}),
            ("""<em>Grant </em>v. <em>Esquire, Inc. </em>(S.D.N.Y. 1973) 367 F.Supp. 876, 879.) ...
             <em>Grant </em>v. <em>Esquire, Inc., supra, </em>316 F.Supp. at 884.)</p>
             <p id="b883-5">III. </p> """,
             [
                 case_citation(page='876', reporter='F.Supp.', volume='367',
                               metadata={'plaintiff': 'Grant', "defendant": "Esquire, Inc.", "pin_cite": "879"}),
                 case_citation(volume="316", reporter="F.Supp.", page="884", short=True,
                               metadata={'antecedent_guess': "Esquire, Inc., supra", "pin_cite": "884"}),
             ], {'clean_steps': ['html', 'inline_whitespace']}),
<<<<<<< HEAD
            ("Angelopoulos v. Keystone Orthopedic Specialists, S.C., Wachn, LCC, 2015 WL 2375225, at p. *4.",
             [
                 case_citation(volume="2015", reporter="WL", page="2375225",
                               metadata={"plaintiff": "Angelopoulos",
                                         "defendant": "Keystone Orthopedic Specialists, S.C., Wachn, LCC",
                                         "pin_cite": "at p. *4"}),
             ]),
            # Expand pin cite matching in reference citations
            ("Angelopoulos v. Keystone Orthopedic Specialists, S.C., Wachn, LCC, 2015 WL 2375225, at p. *4. yadda yadda yadda... Angelopoulos p. *4;",
             [
                 case_citation(volume="2015", reporter="WL", page="2375225",
                               metadata={"plaintiff": "Angelopoulos",
                                         "defendant": "Keystone Orthopedic Specialists, S.C., Wachn, LCC",
                                         "pin_cite": "at p. *4"}),
                 reference_citation("Angelopoulos at 4",
                                    metadata={"plaintiff": "Angelopoulos", "pin_cite": "p. *4"}),
             ])

=======
            # properly not remove An from the start of the final word
            ("Angelopoulos v. Keystone Orthopedic Specialists, S.C., Wachn, LCC, 2015 WL 2375225",
             [case_citation(volume="2015", reporter="WL", page="2375225",
                            metadata={"plaintiff": "Angelopoulos", "defendant": "Keystone Orthopedic Specialists, S.C., Wachn, LCC"})]
             )
>>>>>>> 9dd9d7c6
        )

        # fmt: on
        self.run_test_pairs(test_pairs, "Citation extraction")

    def test_find_law_citations(self):
        """Can we find citations from laws.json?"""
        # fmt: off
        """
        see Ariz. Rev. Stat. Ann. § 36-3701 et seq. (West 2009)
        63 Stat. 687 (emphasis added)
        18 U. S. C. §§4241-4243
        Fla. Stat. § 120.68 (2007)
        """
        test_pairs = (
            # Basic test
            ('Mass. Gen. Laws ch. 1, § 2',
             [law_citation('Mass. Gen. Laws ch. 1, § 2',
                           reporter='Mass. Gen. Laws',
                           groups={'chapter': '1', 'section': '2'})]),
            ('1 Stat. 2',
             [law_citation('1 Stat. 2',
                           reporter='Stat.',
                           groups={'volume': '1', 'page': '2'})]),
            # year
            ('Fla. Stat. § 120.68 (2007)',
             [law_citation('Fla. Stat. § 120.68 (2007)',
                           reporter='Fla. Stat.', year=2007,
                           groups={'section': '120.68'})]),
            # et seq, publisher, year
            ('Ariz. Rev. Stat. Ann. § 36-3701 et seq. (West 2009)',
             [law_citation('Ariz. Rev. Stat. Ann. § 36-3701 et seq. (West 2009)',
                           reporter='Ariz. Rev. Stat. Ann.',
                           metadata={'pin_cite': 'et seq.', 'publisher': 'West'},
                           groups={'section': '36-3701'},
                           year=2009)]),
            # multiple sections
            ('Mass. Gen. Laws ch. 1, §§ 2-3',
             [law_citation('Mass. Gen. Laws ch. 1, §§ 2-3',
                           reporter='Mass. Gen. Laws',
                           groups={'chapter': '1', 'section': '2-3'})]),
            # parenthetical
            ('Kan. Stat. Ann. § 21-3516(a)(2) (repealed) (ignore this)',
             [law_citation('Kan. Stat. Ann. § 21-3516(a)(2) (repealed)',
                           reporter='Kan. Stat. Ann.',
                           metadata={'pin_cite': '(a)(2)', 'parenthetical': 'repealed'},
                           groups={'section': '21-3516'})]),
            # Supp. publisher
            ('Ohio Rev. Code Ann. § 5739.02(B)(7) (Lexis Supp. 2010)',
             [law_citation('Ohio Rev. Code Ann. § 5739.02(B)(7) (Lexis Supp. 2010)',
                           reporter='Ohio Rev. Code Ann.',
                           metadata={'pin_cite': '(B)(7)', 'publisher': 'Lexis Supp.'},
                           groups={'section': '5739.02'},
                           year=2010)]),
            # Year range
            ('Wis. Stat. § 655.002(2)(c) (2005-06)',
             [law_citation('Wis. Stat. § 655.002(2)(c) (2005-06)',
                           reporter='Wis. Stat.',
                           metadata={'pin_cite': '(2)(c)'},
                           groups={'section': '655.002'},
                           year=2005)]),
            # 'and' pin cite
            ('Ark. Code Ann. § 23-3-119(a)(2) and (d) (1987)',
             [law_citation('Ark. Code Ann. § 23-3-119(a)(2) and (d) (1987)',
                           reporter='Ark. Code Ann.',
                           metadata={'pin_cite': '(a)(2) and (d)'},
                           groups={'section': '23-3-119'},
                           year=1987)]),
            # Cite to multiple sections
            ('Mass. Gen. Laws ch. 1, §§ 2-3',
             [law_citation('Mass. Gen. Laws ch. 1, §§ 2-3',
                           reporter='Mass. Gen. Laws',
                           groups={'chapter': '1', 'section': '2-3'})]),
        )
        # fmt: on
        self.run_test_pairs(test_pairs, "Law citation extraction")

    def test_find_journal_citations(self):
        """Can we find citations from journals.json?"""
        # fmt: off
        test_pairs = (
            # Basic test
            ('1 Minn. L. Rev. 1',
             [journal_citation()]),
            # Pin cite
            ('1 Minn. L. Rev. 1, 2-3',
             [journal_citation(metadata={'pin_cite': '2-3'})]),
            # Year
            ('1 Minn. L. Rev. 1 (2007)',
             [journal_citation(year=2007)]),
            # Pin cite and year
            ('1 Minn. L. Rev. 1, 2-3 (2007)',
             [journal_citation(metadata={'pin_cite': '2-3'}, year=2007)]),
            # Pin cite and year and parenthetical
            ('1 Minn. L. Rev. 1, 2-3 (2007) (discussing ...) (ignore this)',
             [journal_citation(year=2007,
                               metadata={'pin_cite': '2-3', 'parenthetical': 'discussing ...'})]),
            # Year range
            ('77 Marq. L. Rev. 475 (1993-94)',
             [journal_citation(volume='77', reporter='Marq. L. Rev.',
                               page='475', year=1993)]),
        )
        # fmt: on
        self.run_test_pairs(test_pairs, "Journal citation extraction")

    def test_find_tc_citations(self):
        """Can we parse tax court citations properly?"""
        # fmt: off
        test_pairs = (
            # Test with atypical formatting for Tax Court Memos
            ('the 1 T.C. No. 233',
             [case_citation(page='233', reporter='T.C. No.')]),
            ('word T.C. Memo. 2019-233',
             [case_citation('T.C. Memo. 2019-233',
                            page='233', reporter='T.C. Memo.',
                            volume='2019')]),
            ('something T.C. Summary Opinion 2019-233',
             [case_citation('T.C. Summary Opinion 2019-233',
                            page='233', reporter='T.C. Summary Opinion',
                            volume='2019')]),
            ('T.C. Summary Opinion 2018-133',
             [case_citation('T.C. Summary Opinion 2018-133',
                            page='133', reporter='T.C. Summary Opinion',
                            volume='2018')]),
        )
        # fmt: on
        self.run_test_pairs(test_pairs, "Tax court citation extraction")

    def test_date_in_editions(self):
        test_pairs = [
            (EDITIONS_LOOKUP["S.E."], 1886, False),
            (EDITIONS_LOOKUP["S.E."], 1887, True),
            (EDITIONS_LOOKUP["S.E."], 1940, False),
            (EDITIONS_LOOKUP["S.E.2d"], 1940, True),
            (EDITIONS_LOOKUP["S.E.2d"], 2012, True),
            (EDITIONS_LOOKUP["T.C.M."], 1950, True),
            (EDITIONS_LOOKUP["T.C.M."], 1940, False),
            (EDITIONS_LOOKUP["T.C.M."], datetime.now().year + 1, False),
        ]
        for edition, year, expected in test_pairs:
            date_in_reporter = edition[0].includes_year(year)
            self.assertEqual(
                date_in_reporter,
                expected,
                msg=(
                    f"is_date_in_reporter({edition[0]}, {year}) != {expected}\n"
                    "It's equal to: {date_in_reporter}"
                ),
            )

    def test_citation_filtering(self):
        """Ensure citations with overlapping spans are correctly filtered

        Imagine a scenario where a bug incorrectly identifies the following
        .... at Conley v. Gibson, 355 Mass. 41, 42 (1999) ...
        this returns two reference citations Conley, Gibson and the full cite
        this shouldn't occur but if it did we would be able to filter these
        correcly
        """
        citations = [
            case_citation(
                volume="355",
                page="41",
                reporter_found="U.S.",
                short=False,
                span_start=26,
                span_end=38,
                full_span_start=8,
                full_span_end=49,
                metadata={"plaintiff": "Conley", "defendant": "Gibson"},
            ),
            reference_citation("Conley", span_start=8, span_end=14),
            reference_citation("Gibson", span_start=18, span_end=24),
        ]
        self.assertEqual(len(citations), 3)
        filtered_citations = filter_citations(citations)
        self.assertEqual(len(filtered_citations), 1)
        self.assertEqual(type(filtered_citations[0]), FullCaseCitation)

    def test_disambiguate_citations(self):
        # fmt: off
        test_pairs = [
            # 1. P.R.R --> Correct abbreviation for a reporter.
            ('1 P.R.R. 1',
             [case_citation(reporter='P.R.R.')]),
            # 2. U. S. --> A simple variant to resolve.
            ('1 U. S. 1',
             [case_citation(reporter_found='U. S.')]),
            # 3. A.2d --> Not a variant, but needs to be looked up in the
            #    EDITIONS variable.
            ('1 A.2d 1',
             [case_citation(reporter='A.2d')]),
            # 4. A. 2d --> An unambiguous variant of an edition
            ('1 A. 2d 1',
             [case_citation(reporter='A.2d', reporter_found='A. 2d')]),
            # 5. P.R. --> A variant of 'Pen. & W.', 'P.R.R.', or 'P.' that's
            #    resolvable by year
            ('1 P.R. 1 (1831)',
             # Of the three, only Pen & W. was being published this year.
             [case_citation(reporter='Pen. & W.',
                            year=1831, reporter_found='P.R.')]),
            # 5.1: W.2d --> A variant of an edition that either resolves to
            #      'Wis. 2d' or 'Wash. 2d' and is resolvable by year.
            ('1 W.2d 1 (1854)',
             # Of the two, only Wis. 2d was being published this year.
             [case_citation(reporter='Wis. 2d',
                            year=1854, reporter_found='W.2d')]),
            # 5.2: Wash. --> A non-variant that has more than one reporter for
            #      the key, but is resolvable by year
            ('1 Wash. 1 (1890)',
             [case_citation(reporter='Wash.', year=1890)]),
            # 6. Cr. --> A variant of Cranch, which is ambiguous, except with
            #    paired with this variation.
            ('1 Cra. 1',
             [case_citation(reporter='Cranch', reporter_found='Cra.',
                            metadata={'court': 'scotus'})]),
            # 7. Cranch. --> Not a variant, but could refer to either Cranch's
            #    Supreme Court cases or his DC ones. In this case, we cannot
            #    disambiguate. Years are not known, and we have no further
            #    clues. We must simply drop Cranch from the results.
            ('1 Cranch 1 1 U.S. 23',
             [case_citation(page='23')]),
            # 8. Unsolved problem. In theory, we could use parallel citations
            #    to resolve this, because Rob is getting cited next to La., but
            #    we don't currently know the proximity of citations to each
            #    other, so can't use this.
            #  - Rob. --> Either:
            #                8.1: A variant of Robards (1862-1865) or
            #                8.2: Robinson's Louisiana Reports (1841-1846) or
            #                8.3: Robinson's Virgina Reports (1842-1865)
            # ('1 Rob. 1 1 La. 1',
            # [case_citation(volume='1', reporter='Rob.', page='1'),
            #  case_citation(volume='1', reporter='La.', page='1')]),
            # 9. Johnson #1 should pass and identify the citation
            ('1 Johnson 1 (1890)',
             [case_citation(reporter='N.M. (J.)', reporter_found='Johnson',
                            year=1890,
                            )]),
            # 10. Johnson #2 should fail to disambiguate with year alone
            ('1 Johnson 1 (1806)', []),
        ]
        # fmt: on
        # all tests in this suite require disambiguation:
        test_pairs = [
            pair + ({"remove_ambiguous": True},) for pair in test_pairs
        ]
        self.run_test_pairs(test_pairs, "Disambiguation")

    def test_nominative_reporter_overlaps(self):
        """Can we parse a full citation where a name looks like a nominative
        reporter?"""
        pairs = [
            (
                "In re Cooke, 93 Wn. App. 526, 529",
                case_citation(volume="93", reporter="Wn. App.", page="526"),
            ),
            (
                "Shapiro v. Thompson, 394 U. S. 618",
                case_citation(volume="394", reporter="U. S.", page="618"),
            ),
            (
                "MacArdell v. Olcott, 82 N.E. 161",
                case_citation(volume="82", reporter="N.E.", page="161"),
            ),
            (
                "Connecticut v. Holmes, 221 A.3d 407",
                case_citation(volume="221", reporter="A.3d", page="407"),
            ),
            (
                "Kern v Taney, 11 Pa. D. & C.5th 558 [2010])",
                case_citation(
                    volume="11", reporter="Pa. D. & C.5th", page="558"
                ),
            ),
            (
                "Ellenburg v. Chase, 2004 MT 66",
                case_citation(volume="2004", reporter="MT", page="66"),
            ),
            (
                "Gilmer, 500 U.S. at 25;",
                case_citation(
                    volume="500", reporter="U. S.", page="25", short=True
                ),
            ),
            (
                "Bison Bee, 778 F. 13 App’x at 73.",
                case_citation(volume="778", reporter="F.", page="13"),
            ),
        ]
        for cite_string, cite_object in pairs:
            parsed_cite = get_citations(cite_string)[0]
            self.assertEqual(
                parsed_cite,
                cite_object,
                f"Nominative reporters getting in the way of parsing: {parsed_cite}",
            )

    def test_custom_tokenizer(self):
        extractors = []
        for e in EXTRACTORS:
            e = copy(e)
            e.regex = e.regex.replace(r"\.", r"[.,]")
            if hasattr(e, "_compiled_regex"):
                del e._compiled_regex
            extractors.append(e)
        tokenizer = Tokenizer(extractors)

        # fmt: off
        test_pairs = [
            ('1 U,S, 1',
             [case_citation(reporter_found='U,S,')]),
        ]
        # fmt: on
        self.run_test_pairs(
            test_pairs, "Custom tokenizer", tokenizers=[tokenizer]
        )

    def test_citation_fullspan(self):
        """Check that the full_span function returns the correct indices."""

        # Make sure it works with several citations in one string
        combined_example = "citation number one is Wilson v. Mar. Overseas Corp., 150 F.3d 1, 6-7 ( 1st Cir. 1998); This is different from Commonwealth v. Bauer, 604 A.2d 1098 (Pa.Super. 1992), my second example"
        extracted = get_citations(combined_example)
        # answers format is (citation_index, (full_span_start, full_span_end))
        answers = [(0, (23, 86)), (1, (111, 164))]
        for cit_idx, (start, end) in answers:
            self.assertEqual(
                extracted[cit_idx].full_span()[0],
                start,
                f"full_span start index doesn't match for {extracted[cit_idx]}",
            )
            self.assertEqual(
                extracted[cit_idx].full_span()[1],
                end,
                f"full_span end index doesn't match for {extracted[cit_idx]}",
            )

        # full_span should cover the whole string
        simple_examples = [
            "66 B.U. L. Rev. 71 (1986)",
            "5 Minn. L. Rev. 1339, 1341 (1991)",
            "42 U.S.C. § 405(r)(2) (2019)",
            "37 A.L.R.4th 972, 974 (1985)",
            "497 Fed. Appx. 274 (4th Cir. 2012)",
            "Corp. v. Nature's Farm Prods., No. 99 Civ. 9404 (SHS), 2000 U.S. Dist. LEXIS 12335 (S.D.N.Y. Aug. 25, 2000)",
            "Alderson v. Concordia Par. Corr. Facility, 848 F.3d 415 (5th Cir. 2017)",
        ]
        for example in simple_examples:
            extracted = get_citations(example)[0]
            error_msg = "Full span indices for a simple example should be (0, len(example)) "
            self.assertEqual(
                extracted.full_span(), (0, len(example)), error_msg
            )
        # Sentence and correct start_index
        stopword_examples = [
            ("See 66 B.U. L. Rev. 71 (1986)", 4),
            ("Citing 66 B.U. L. Rev. 71 (1986)", 7),
        ]
        for sentence, start_idx in stopword_examples:
            extracted = get_citations(sentence)[0]
            error_msg = "Wrong span for stopword example"
            self.assertEqual(
                extracted.full_span(), (start_idx, len(sentence)), error_msg
            )

    def test_reference_extraction_using_resolved_names(self):
        """Can we extract a reference citation using resolved metadata?"""
        texts = [
            # In this case the reference citation got with the
            # resolved_case_name is redundant, was already got in the regular
            # process. Can we deduplicate?
            """See, e.g., State v. Wingler, 135 A. 2d 468 (1957);
            [State v. Wingler at 175, citing, Minnesota ex rel.]""",
            # In this case the resolved_case_name actually helps getting the
            # reference citation
            """See, e.g., State v. W1ngler, 135 A. 2d 468 (1957);
            [State v. Wingler at 175, citing, Minnesota ex rel.]""",
        ]
        for plain_text in texts:
            citations = get_citations(plain_text)
            found_cite = citations[0]
            found_cite.metadata.resolved_case_name = "State v. Wingler"
            document = Document(plain_text=plain_text, markup_text="")
            references = extract_reference_citations(
                citation=found_cite, document=document
            )
            final_citations = filter_citations(citations + references)
            self.assertEqual(
                len(final_citations), 2, "There should only be 2 citations"
            )
            self.assertEqual(
                len(references),
                1,
                "Only a reference citation should had been picked up",
            )

    def test_reference_extraction_from_markup(self):
        """Can we extract references from markup text?"""
        # https://www.courtlistener.com/api/rest/v4/opinions/1985850/
        markup_text = """
        <i>citing, </i><i>U.S. v. Halper,</i> 490 <i>U.S.</i> 435, 446, 109 <i>
        S.Ct.</i> 1892, 1901, 104 <i>L.Ed.</i>2d 487 (1989).
        ; and see, <i>Bae v. Shalala,</i> 44 <i>F.</i>3d 489 (7th Cir.1995).
        <p>In <i>Bae,</i> the 7th Circuit Court further interpreted
        the holding of <i>Halper.</i> In <i>Bae,</i> the court... by the
        <i>ex post facto</i> clause of the U.S. Constitution...</p>
        <p>In <i>Bae,</i> the circuit court rejected the defendant's
        argument that since debarment served both remedial <i>and</i>
        punitive goals it must be characterized as punishment. Bae's argument
        evidently relied on the <i>Halper</i> court's use of the word \"solely\"
        in the discussion leading to its holding. The circuit court's
        interpretation was much more pragmatic: \"A civil sanction that can
        fairly be said solely to serve remedial goals will not fail under
        <i>ex post facto</i> scrutiny simply because it is consistent with
        punitive goals as well.\" 44 <i>F.</i>3d at 493.</p>"""

        citations = get_citations(
            markup_text=markup_text, clean_steps=["html", "all_whitespace"]
        )
        references = [c for c in citations if isinstance(c, ReferenceCitation)]
        # Tests both for the order and exact counts. Note that there is one
        # "Bae" in the text that should not be picked up: "Bae's argument"...
        self.assertListEqual(
            [ref.matched_text().strip(",.") for ref in references],
            ["Bae", "Halper", "Bae", "Bae", "Halper"],
        )

    def test_reference_filtering(self):
        """Can we filter out ReferenceCitation that overlap other citations?"""
        texts = [
            # https://www.courtlistener.com/api/rest/v4/opinions/9435339/
            # Test no overlap with supra citations
            """<em>Bell Atlantic Corp. </em>v. <em>Twombly, </em>550 U. S. 544 (2007),
            which discussed... apellate court’s core competency.
             <em>Twombly, </em>550 U. S., at 557. Evaluating...
            In <em>Twombly</em>, supra, at 553-554, the Court found...
            Another, in <em>Twombly, supra</em>, at 553-554, the Court found
            """,
            # From the previous source; test no overlap with single-name
            # full case citation
            """
            <em>Johnson </em>v. <em>Jones, </em>515 U. S. 304, 309 (1995)
             something... with,” <em>Swint </em>v. <em>Chambers County Comm’n,
             </em>514 U. S. 35, 51 (1995), and “directly implicated by,”
             <em>Hartman, supra, </em>at 257, n. 5, the qualified-immunity
             defense.</p>\n<p id=\"b773-6\">Respondent counters that our
             holding in <em>Johnson, </em>515 U. S. 304, confirms
            """,
            # https://www.courtlistener.com/opinion/8524158/in-re-cahill/
            # Test no overlap with single-name-and-pincite full case citation
            """ was not con-firmable. <em>Nobelman v. Am. Sav. Bank, </em>
            508 U.S. 324, 113 S.Ct. 2106, 124 L.Ed.2d 228 (1993). That plan
             residence.” <em>Nobelman </em>at 332, 113 S.Ct. 2106.
             Section 1123(b)(5) codifies the
            """,
        ]
        for markup_text in texts:
            citations = get_citations(
                markup_text=markup_text, clean_steps=["html", "all_whitespace"]
            )
            self.assertFalse(
                any(isinstance(cite, ReferenceCitation) for cite in citations)
            )

    def test_markup_plaintiff_and_antecedent_guesses(self) -> None:
        # Can we identify full case names in markup text
        test_pairs = (
            # Case Name unbalanced across two tags
            (
                (
                    "and more and more <em>Jin Fuey Moy</em><em>v. United States,</em>\n"
                    "            254 U.S. 189. Petitioner contends"
                ),
                [
                    case_citation(
                        volume="254",
                        reporter="U.S.",
                        page="189",
                        metadata={
                            "plaintiff": "Jin Fuey Moy",
                            "defendant": "United States",
                        },
                    )
                ],
                {"clean_steps": ["html", "all_whitespace"]},
            ),
            # Extract from one tag and ignore the other
            (
                (
                    "<em>Overruled</em> and so on <em>Jin Fuey Moy v. United States,</em> "
                    "254 U.S. 189. Petitioner contends"
                ),
                [
                    case_citation(
                        volume="254",
                        reporter="U.S.",
                        page="189",
                        metadata={
                            "plaintiff": "Jin Fuey Moy",
                            "defendant": "United States",
                        },
                    )
                ],
                {"clean_steps": ["html", "all_whitespace"]},
            ),
            # split across tags with v. in defendant
            (
                (
                    "<em>Overruled</em> and so on <em>Jin Fuey Moy</em> <em>v. United States,</em> "
                    "254 U.S. 189. Petitioner contends"
                ),
                [
                    case_citation(
                        volume="254",
                        reporter="U.S.",
                        page="189",
                        metadata={
                            "plaintiff": "Jin Fuey Moy",
                            "defendant": "United States",
                        },
                    )
                ],
                {"clean_steps": ["html", "all_whitespace"]},
            ),
            # corporation name threew ords
            (
                "<em>Bell Atlantic Corp. </em>v. <em>Twombly, </em>550 U. S. 544 (2007),",
                [
                    case_citation(
                        volume="550",
                        reporter="U. S.",
                        page="544",
                        year=2007,
                        metadata={
                            "plaintiff": "Bell Atlantic Corp.",
                            "defendant": "Twombly",
                            "year": "2007",
                            "court": "scotus",
                        },
                    )
                ],
                {"clean_steps": ["html", "all_whitespace"]},
            ),
            # two word plaintiff
            (
                "con-firmable. <em>United States v. Am. Sav. Bank, </em> 508 U.S. 324 (1993). That plan "
                "proposed to bifurcate the claim and",
                [
                    case_citation(
                        volume="508",
                        reporter="U.S.",
                        page="324",
                        year=1993,
                        metadata={
                            "plaintiff": "United States",
                            "defendant": "Am. Sav. Bank",
                            "year": "1993",
                            "court": "scotus",
                        },
                    )
                ],
                {"clean_steps": ["html", "all_whitespace"]},
            ),
            # Extract reference citation full name
            (
                (
                    ". <em>Jin Fuey Moy</em> <em>v. United States,</em> 254 U.S. 189. Petitioner contends.  "
                    "Regardless in <em>Jin Fuey Moy</em> the court ruled"
                ),
                [
                    case_citation(
                        volume="254",
                        reporter="U.S.",
                        page="189",
                        metadata={
                            "plaintiff": "Jin Fuey Moy",
                            "defendant": "United States",
                        },
                    ),
                    reference_citation(
                        "Jin Fuey Moy", metadata={"plaintiff": "Jin Fuey Moy"}
                    ),
                ],
                {"clean_steps": ["html", "all_whitespace"]},
            ),
            # Extract out with whitespace across two tags
            (
                (
                    '<p id="b453-6">\n'
                    "  The supreme court of Connecticut, in\n"
                    "  <em>\n"
                    "   Beardsley\n"
                    "  </em>\n"
                    "  v.\n"
                    "  <em>\n"
                    "   Hartford,\n"
                    "  </em>\n"
                    "  50 Conn. 529, 541-542, after quoting the maxim of the common law;\n"
                    "  <em>\n"
                    "   cessante ratione legis-, cessat ipsa lex,\n"
                    "  </em>"
                ),
                [
                    case_citation(
                        volume="50",
                        reporter="Conn.",
                        page="529",
                        metadata={
                            "plaintiff": "Beardsley",
                            "defendant": "Hartford",
                            "pin_cite": "541-542",
                        },
                    )
                ],
                {"clean_steps": ["html", "all_whitespace"]},
            ),
            # identify reference
            (
                (
                    " partially secured by a debtor’s principal residence was not "
                    "con-firmable. <em>Smart Nobelman v. Am. Sav. Bank, </em>"
                    "508 U.S. 324 (1993). That plan proposed to bifurcate the claim and... pay the unsecured"
                    "... only by a lien on the debtor’s principal residence.” "
                    "codifies the <em>Smart Nobelman </em>decision in individual debtor chapter 11 cases."
                ),
                [
                    case_citation(
                        volume="508",
                        reporter="U.S.",
                        page="324",
                        metadata={
                            "plaintiff": "Smart Nobelman",
                            "defendant": "Am. Sav. Bank",
                            "year": "1993",
                        },
                    ),
                    reference_citation(
                        "Smart Nobelman",
                        metadata={"plaintiff": "Smart Nobelman"},
                    ),
                ],
                {"clean_steps": ["html", "all_whitespace"]},
            ),
            # add antecedent guess to check
            (
                "the court in <em>Smith Johnson</em>, 1 U. S., at 2",
                [
                    case_citation(
                        page="2",
                        reporter_found="U. S.",
                        short=True,
                        metadata={"antecedent_guess": "Smith Johnson"},
                    )
                ],
                {"clean_steps": ["html", "all_whitespace"]},
            ),
            # make sure not to overwrite good data if this method doesnt work
            (
                "Judge Regan (dissenting) in <i>Thrift Funds Canal,</i> Inc. v. Foy, 242 So.2d 253, 257 (La.App. 4 Cir. 1970), calls",
                [
                    case_citation(
                        page="253",
                        reporter="So.2d",
                        volume="242",
                        short=False,
                        metadata={
                            "plaintiff": "Thrift Funds Canal, Inc.",
                            "defendant": "Foy",
                            "pin_cite": "257",
                            "year": "1970",
                        },
                    )
                ],
                {"clean_steps": ["html", "all_whitespace"]},
            ),
            # Eyecite has issue with linebreaks when identifying defendants and
            # previously could store defendant as only whitespace
            (
                "<em>\n   Smart v. Tatum,\n  </em>\n \n  541 U.S. 1085 (2004);\n  <em>\n",
                [
                    case_citation(
                        page="1085",
                        volume="541",
                        reporter="U.S.",
                        year=2004,
                        metadata={
                            "plaintiff": "Smart",
                            "defendant": "Tatum",
                            "court": "scotus",
                        },
                    )
                ],
                {"clean_steps": ["html", "inline_whitespace"]},
            ),
            (
                "Craig v. Harrah, ___ Nev. ___ [201 P.2d 1081]. (",
                [
                    case_citation(
                        page="1081",
                        volume="201",
                        reporter="P.2d",
                        short=False,
                        metadata={
                            "plaintiff": "Craig",
                            "defendant": "Harrah",
                        },
                    )
                ],
            ),
            # tricky scotus fake cites if junk is inbetween remove it
            (
                " <i>United States</i> v. <i>Hodgson,</i> ___ Iowa ___, 44 N.J. 151, 207 A. 2d 542;",
                [
                    case_citation(
                        page="151",
                        volume="44",
                        reporter="N.J.",
                        short=False,
                        metadata={
                            "plaintiff": "United States",
                            "defendant": "Hodgson",
                        },
                    ),
                    case_citation(
                        page="542",
                        volume="207",
                        reporter="A. 2d",
                        short=False,
                        metadata={
                            "plaintiff": "United States",
                            "defendant": "Hodgson",
                        },
                    ),
                ],
                {"clean_steps": ["html", "all_whitespace"]},
            ),
            # tricky scotus fake cites if junk is inbetween remove it
            (
                " <i>United States ex rel. Russo v. New Jersey</i>, 351 F.2d 429 something something",
                [
                    case_citation(
                        page="429",
                        volume="351",
                        reporter="F.2d",
                        short=False,
                        metadata={
                            "plaintiff": "United States ex rel. Russo",
                            "defendant": "New Jersey",
                        },
                    ),
                ],
                {"clean_steps": ["html", "all_whitespace"]},
            ),
            # Identify pincite reference
            (
                (
                    " partially secured by a debtor’s principal residence was not "
                    "con-firmable. <em>Nobelman v. Am. Sav. Bank, </em>"
                    "508 U.S. 324 (1993). That plan proposed to bifurcate the claim and... pay the unsecured"
                    "... only by a lien on the debtor’s principal residence.” "
                    "codifies the  a lien on the debtor’s principal residence.” "
                    "<em>Nobelman </em>at 332, decision in individual debtor chapter 11 cases."
                ),
                [
                    case_citation(
                        volume="508",
                        reporter="U.S.",
                        page="324",
                        metadata={
                            "plaintiff": "Nobelman",
                            "defendant": "Am. Sav. Bank",
                            "year": "1993",
                        },
                    ),
                    reference_citation(
                        "Nobelman",
                        metadata={
                            "plaintiff": "Nobelman",
                            "pin_cite": "at 332",
                        },
                    ),
                ],
                {"clean_steps": ["html", "all_whitespace"]},
            ),
            # remove the See at the start and handle other tags
            (
                """<i>See <span class="SpellE">DeSantis</span> v. Wackenhut Corp.</i>, 793 S.W.2d 670;""",
                [
                    case_citation(
                        page="670",
                        reporter="S.W.2d",
                        volume="793",
                        short=False,
                        metadata={
                            "plaintiff": "DeSantis",
                            "defendant": "Wackenhut Corp.",
                        },
                    )
                ],
                {"clean_steps": ["html", "all_whitespace"]},
            ),
            # Antecedent guess
            (
                """</span>§ 3.1 (2d ed. 1977), <i>Strawberry Hill</i>, 725 S.W.2d at 176 (Gonzalez, J., dissenting);""",
                [
                    unknown_citation("§"),
                    case_citation(
                        page="176",
                        reporter="S.W.2d",
                        volume="725",
                        short=True,
                        metadata={
                            "antecedent_guess": "Strawberry Hill",
                            "pin_cite": "176",
                            "parenthetical": "Gonzalez, J., dissenting",
                        },
                    ),
                ],
                {"clean_steps": ["html", "all_whitespace"]},
            ),
            # Stop word inside tag
            (
                """</span>§ 3.1 (2d ed. 1977), <i>(See Hill</i>, 725 S.W.2d at 176 (Gonzalez, J., dissenting));""",
                [
                    unknown_citation("§"),
                    case_citation(
                        page="176",
                        reporter="S.W.2d",
                        volume="725",
                        short=True,
                        metadata={
                            "antecedent_guess": "Hill",
                            "pin_cite": "176",
                            "parenthetical": "Gonzalez, J., dissenting",
                        },
                    ),
                ],
                {"clean_steps": ["html", "all_whitespace"]},
            ),
            # Handle embedded pagnation
            (
                """<i>United States</i> v. <i>Carignan,</i> <span class="star-pagination">*528</span> 342 U. S. 36, 41;""",
                [
                    case_citation(
                        page="36",
                        volume="342",
                        reporter="U. S.",
                        short=False,
                        metadata={
                            "plaintiff": "United States",
                            "defendant": "Carignan",
                            "pin_cite": "41",
                            "court": "scotus",
                        },
                    ),
                ],
                {"clean_steps": ["html", "all_whitespace"]},
            ),
            # Better support Louisiana with proper extraction of defendant
            (
                """objection. <i>Our Lady of the Lake Hosp. v. Vanner,</i> 95-0754, p. 3 (La.App. 1 Cir. 12/15/95), 669 So.2d 463, 464;""",
                [
                    case_citation(
                        page="463",
                        volume="669",
                        reporter="So.2d",
                        short=False,
                        metadata={
                            "plaintiff": "Our Lady of the Lake Hosp.",
                            "defendant": "Vanner",
                            "pin_cite": "464",
                        },
                    ),
                ],
                {"clean_steps": ["html", "all_whitespace"]},
            ),
            # handle page numbers interfering in short cases
            (
                """immunity outlined by the Supreme Court in <em>Saucier, </em><page-number citation-index=\"1\" label=\"1029\">*1029</page-number>533 U.S. at 201, 121 S.Ct. 2151""",
                [
                    case_citation(
                        page="201",
                        volume="533",
                        reporter="U.S.",
                        short=True,
                        metadata={
                            "antecedent_guess": "Saucier",
                            "pin_cite": "201",
                            "court": "scotus",
                        },
                    ),
                    case_citation(
                        page="2151",
                        volume="121",
                        reporter="S.Ct.",
                        short=False,
                        metadata={
                            "plaintiff": None,
                            "defendant": "Saucier",
                            "court": "scotus",
                        },
                    ),
                ],
                {"clean_steps": ["html", "all_whitespace"]},
            ),
            # handle bad html
            (
                """this Court.\n  <em>\n   Holm; In Re Carroll’s Estate\n  </em>\n  (1921), 59 Mont. 403, 413.""",
                [
                    case_citation(
                        page="403",
                        volume="59",
                        reporter="Mont.",
                        short=False,
                        metadata={
                            "plaintiff": None,
                            "defendant": "Carroll’s Estate",
                            "pin_cite": "413",
                        },
                    )
                ],
                {"clean_steps": ["html", "all_whitespace"]},
            ),
            # handle bad html in antecedent guesses
            (
                """party.”
              <em>
               Anderson, 477
              </em>
              U.S. at 248""",
                [
                    case_citation(
                        volume="477",
                        reporter="U.S.",
                        page="248",
                        short=True,
                        metadata={
                            "antecedent_guess": "Anderson",
                            "court": "scotus",
                            "pin_cite": "248",
                        },
                    )
                ],
                {"clean_steps": ["html", "all_whitespace"]},
            ),
            # deal with merged citation and case name html
            (
                """and <em>In re Spellman, 4 </em>A.D.2d 215 (N.Y.App.Div.1957). <em>""",
                [
                    case_citation(
                        volume="4",
                        reporter="A.D.2d",
                        page="215",
                        short=False,
                        metadata={
                            "plaintiff": None,
                            "defendant": "Spellman",
                        },
                    )
                ],
                {"clean_steps": ["html", "all_whitespace"]},
            ),
            (
                """<em>Cf. Akins v. State, </em>104 So.3d 1173 (Fla. 1st DCA 2012)""",
                [
                    case_citation(
                        page="1173",
                        volume="104",
                        reporter="So.3d",
                        short=False,
                        metadata={
                            "plaintiff": "Akins",
                            "defendant": "State",
                            "year": "2012",
                        },
                    ),
                ],
                {"clean_steps": ["html", "all_whitespace"]},
            ),
            (
                """<em>
   In re Dixon,
  </em>
  41 Cal.2d 756 (1953).""",
                [
                    case_citation(
                        page="756",
                        volume="41",
                        reporter="Cal.2d",
                        short=False,
                        metadata={
                            "plaintiff": None,
                            "defendant": "Dixon",
                            "year": "1953",
                        },
                    ),
                ],
                {"clean_steps": ["html", "all_whitespace"]},
            ),
            # can we extract out the citation if its not wrapped in html but in html
            (
                "dentification. Stovall v. Denno, 388 U.S. 293, ",
                [
                    case_citation(
                        page="293",
                        volume="388",
                        reporter="U.S.",
                        short=False,
                        metadata={
                            "plaintiff": "Stovall",
                            "defendant": "Denno",
                        },
                    ),
                ],
                {"clean_steps": ["html", "all_whitespace"]},
            ),
            # can we remove see also
            (
                """<em>see also Cass v. Stephens</em>,\r\n156 S.W.3d 38""",
                [
                    case_citation(
                        page="38",
                        volume="156",
                        reporter="S.W.3d",
                        short=False,
                        metadata={
                            "plaintiff": "Cass",
                            "defendant": "Stephens",
                        },
                    ),
                ],
                {"clean_steps": ["html", "all_whitespace"]},
            ),
            (
                'the trial court.â€™â€ (quoting Ohree v. Commonwealth, </pre><span class="citation no-link"><span class="volume">26</span> <span class="reporter">Va. App.</span> <span class="page">299</span>',
                [
                    case_citation(
                        page="299",
                        volume="26",
                        reporter="Va. App.",
                        metadata={
                            "plaintiff": "Ohree",
                            "defendant": "Commonwealth",
                        },
                    ),
                ],
                {"clean_steps": ["html", "all_whitespace"]},
            ),
            # Can we ignore the random (1) or (2)
            (
                'See id.; see also Harper v. State, </pre><span class="citation no-link">286 Ga. 216</span><pre class="inline">, 218\n(1) (686 SE2d 786) (2009)',
                [
                    case_citation(
                        page="216",
                        volume="286",
                        reporter="Ga.",
                        metadata={
                            "plaintiff": "Harper",
                            "defendant": "State",
                        },
                    ),
                    case_citation(
                        page="786",
                        volume="686",
                        reporter="SE2d",
                        metadata={
                            "plaintiff": "Harper",
                            "defendant": "State",
                            "extra": ")",
                        },
                    ),
                ],
                {"clean_steps": ["html", "all_whitespace"]},
            ),
            # Can we parse ex. rel.
            (
                """\n\nLynch v. State ex rel. Killebrew, 179 Tenn. 339""",
                [
                    case_citation(
                        page="339",
                        volume="179",
                        reporter="Tenn.",
                        short=False,
                        metadata={
                            "plaintiff": "Lynch",
                            "defendant": "State ex rel. Killebrew",
                        },
                    ),
                ],
                {"clean_steps": ["html", "all_whitespace"]},
            ),
            (
                """ <i>See </i><i>Loup-Miller Const. Co. v. City and County of Denver,</i> 676 P.2d 1170 (Colo.1984) .... <i>See </i><i>Loup-Miller,</i> 676 P.2d 1170 and so on <i>Loup-Miller</i>""",
                [
                    case_citation(
                        page="1170",
                        volume="676",
                        reporter="P.2d",
                        short=False,
                        metadata={
                            "plaintiff": "Loup-Miller Const. Co.",
                            "defendant": "City and County of Denver",
                        },
                    ),
                    case_citation(
                        page="1170",
                        volume="676",
                        reporter="P.2d",
                        short=False,
                        metadata={
                            "defendant": "Loup-Miller",
                        },
                    ),
                    reference_citation(
                        "Loup-Miller",
                        metadata={"defendant": "Loup-Miller"},
                    ),
                ],
                {"clean_steps": ["html", "all_whitespace"]},
            ),
        )
        self.run_test_pairs(test_pairs, "Citation extraction")

    @patch("eyecite.helpers.logger.warning")
    def test_citation_in_parenthetical_does_not_emit_warning(self, mock_warn):
        """
        These two citations are overlapping, but they are not parallel citations. No
        warning should be emitted.
        """
        text = "Gotthelf v. Toyota Motor Sales, U.S.A., Inc., 525 F. App’x 94, 103 n.15 (3d Cir. 2013) (quoting Iqbal, 556 U.S. at 686-87)."
        citations = get_citations(text)
        self.assertEqual(len(citations), 2)
        mock_warn.assert_not_called()<|MERGE_RESOLUTION|>--- conflicted
+++ resolved
@@ -786,7 +786,6 @@
                  case_citation(volume="316", reporter="F.Supp.", page="884", short=True,
                                metadata={'antecedent_guess': "Esquire, Inc., supra", "pin_cite": "884"}),
              ], {'clean_steps': ['html', 'inline_whitespace']}),
-<<<<<<< HEAD
             ("Angelopoulos v. Keystone Orthopedic Specialists, S.C., Wachn, LCC, 2015 WL 2375225, at p. *4.",
              [
                  case_citation(volume="2015", reporter="WL", page="2375225",
@@ -805,13 +804,11 @@
                                     metadata={"plaintiff": "Angelopoulos", "pin_cite": "p. *4"}),
              ])
 
-=======
             # properly not remove An from the start of the final word
             ("Angelopoulos v. Keystone Orthopedic Specialists, S.C., Wachn, LCC, 2015 WL 2375225",
              [case_citation(volume="2015", reporter="WL", page="2375225",
                             metadata={"plaintiff": "Angelopoulos", "defendant": "Keystone Orthopedic Specialists, S.C., Wachn, LCC"})]
              )
->>>>>>> 9dd9d7c6
         )
 
         # fmt: on
